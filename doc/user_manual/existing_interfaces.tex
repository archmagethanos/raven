--- conflicted
+++ resolved
@@ -79,19 +79,11 @@
 
 %%%%
 
-<<<<<<< HEAD
-If a code has hard-coded output file names that are not changeable,
-the GenericCode interface can be invoked using the \xmlNode{outputFile}
-node in which the output file name (CSV only) must be specified.
-For example, in the previous example, say instead of \texttt{-a gen.two} and \texttt{-o myOut}
-in the command line, the code always produce a CSV file named ``fixed@output.csv''; 
-=======
 If a code has hard-coded output filenames that are not changeable,
 the GenericCode interface can be invoked using the \xmlNode{outputFile}
 node in which the output file name (CSV only) must be specified.
 For example, in the previous example, say instead of \texttt{-a gen.two} and \texttt{-o myOut}
 in the command line, the code always produce a CSV file named ``fixed\_output.csv''; 
->>>>>>> 7c58f908
 
 Then, our example XML for the code would be
 
