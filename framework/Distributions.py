--- conflicted
+++ resolved
@@ -338,7 +338,6 @@
     if not self.lowerBoundUsed:
       self.lowerBoundUsed = True
       self.lowerBound     = self.low
-<<<<<<< HEAD
     self.convertToDistrDict['Legendre']       = self.convertLegendreToUniform
     self.convertToQuadDict ['Legendre']       = self.convertUniformToLegendre
     self.measureNormDict   ['Legendre']       = self.stdProbabilityNorm
@@ -354,37 +353,6 @@
     '''Evaluates probability weighting factor for distribution type.'''
     if std: return 1.0/2.0
     else: return 1.0/self.range
-=======
-    #assign associated polynomial types
-    self.polynomial = polys.legendre
-    #define functions locally, then point to them
-    def norm(n):
-      '''Returns normalization constant for polynomial type, given the poly ordeir'''
-      return np.sqrt((2.*n+1.)/2.)
-
-    def standardToActualPoint(x): #standard -> actual
-      '''Given a [-1,1] point, converts to parameter value.'''
-      return x*self.range/2.+self._distribution.untrMean()
-
-    def actualToStandardPoint(x): #actual -> standard
-      '''Given a parameter value, converts to [-1,1] point.'''
-      return (x-self._distribution.untrMean())/(self.range/2.)
-
-    def standardToActualWeight(x): #standard -> actual
-      '''Given normal quadrature weight, returns adjusted weight.'''
-      return x/(self.range/2.)
-
-    def probNorm(x): #normalizes probability if total != 1
-      '''Returns the poly factor to scale by so that sum(probability)=1.'''
-      return self.range
-
-    # point to functions
-    self.poly_norm = norm
-    self.actual_point = standardToActualPoint
-    self.std_point = actualToStandardPoint
-    self.actual_weight = standardToActualWeight
-    self.probability_norm = probNorm
->>>>>>> 7c9c242e
 
   def addInitParams(self,tempDict):
     BoostDistribution.addInitParams(self,tempDict)
@@ -448,30 +416,6 @@
     if (not self.upperBoundUsed) and (not self.lowerBoundUsed):
       self._distribution = distribution1D.BasicNormalDistribution(self.mean,
                                                                   self.sigma)
-<<<<<<< HEAD
-=======
-      self.polynomial = polys.hermitenorm
-      def norm(n):
-        return (np.sqrt(np.sqrt(2.*np.pi)*factorial(n)))**(-1)
-
-      def standardToActualPoint(x): #standard -> actual
-        return x*self.sigma**2/2.+self._distribution.untrMean()
-
-      def actualToStandardPoint(x): #actual -> standard
-        return (x-self._distribution.untrMean())/(self.sigma**2/2.)
-
-      def standardToActualWeight(x): #standard -> actual
-        return x/(self.sigma**2/2.)
-
-      def probNorm(_): #normalizes if total prob. != 1
-        return 1.0
-
-      self.poly_norm = norm
-      self.actual_point = standardToActualPoint
-      self.std_point = actualToStandardPoint
-      self.actual_weight = standardToActualWeight
-      self.probability_norm = probNorm
->>>>>>> 7c9c242e
       self.lowerBound = -sys.float_info.max
       self.upperBound =  sys.float_info.max
       self.preferredQuadrature  = 'Hermite'
@@ -589,7 +533,6 @@
       self.preferredQuadrature  = 'Laguerre'
       self.preferredPolynomials = 'Laguerre'
     else:
-<<<<<<< HEAD
       self.preferredQuadrature  = 'CDF'
       self.preferredPolynomials = 'Legendre'
       if self.lowerBoundUsed == False:
@@ -600,18 +543,6 @@
         b = sys.float_info.max
         self.upperBound = b
       else:b = self.upperBound
-=======
-      #if self.lowerBoundUsed == False:
-      #  a = 0.0
-      #  self.lowerBound = a
-      #else:a = self.lowerBound
-      a = self.lowerBound
-      #if self.upperBoundUsed == False:
-      #  b = sys.float_info.max
-      #  self.upperBound = b
-      #else:b = self.upperBound
-      b = self.upperBound
->>>>>>> 7c9c242e
       self._distribution = distribution1D.BasicGammaDistribution(self.alpha,1.0/self.beta,self.low,a,b)
 
   def convertGammaToLaguerre(self,y):
@@ -690,7 +621,6 @@
     tempDict['beta'] = self.beta
 
   def initializeDistribution(self):
-<<<<<<< HEAD
     if (not self.upperBoundUsed) and (not self.lowerBoundUsed):
       self._distribution = distribution1D.BasicBetaDistribution(self.alpha,self.beta,self.hi-self.low,self.low)
     else:
@@ -724,18 +654,6 @@
   def probabilityWeight(self,x):
     '''Evaluates probability weighting factor for distribution type.'''
     return x**(self.alpha-1)*(1.-x)**(self.beta-1)
-=======
-    #if (not self.upperBoundUsed) and (not self.lowerBoundUsed):
-    #  self._distribution = distribution1D.BasicBetaDistribution(self.alpha,self.beta,self.hi-self.low)
-    #else:
-    #  if self.lowerBoundUsed == False: a = 0.0
-    #  else:a = self.lowerBound
-    #  if self.upperBoundUsed == False: b = sys.float_info.max
-    #  else:b = self.upperBound
-    a = self.lowerBound
-    b = self.upperBound
-    self._distribution = distribution1D.BasicBetaDistribution(self.alpha,self.beta,self.hi-self.low,a,b)
->>>>>>> 7c9c242e
 
 
 
@@ -988,15 +906,9 @@
     else:
       self.low = 0.0
     # check if lower bound is set, otherwise default
-<<<<<<< HEAD
     if not self.lowerBoundUsed:
       self.lowerBoundUsed = True
       self.lowerBound     = self.low
-=======
-    #if not self.lowerBoundUsed:
-    #  self.lowerBoundUsed = True
-    #  self.lowerBound     = 0.0
->>>>>>> 7c9c242e
     self.initializeDistribution()
 
   def addInitParams(self,tempDict):
