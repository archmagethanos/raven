'''
Created on Mar 7, 2013

@author: crisr
'''
#for future compatibility with Python 3--------------------------------------------------------------
from __future__ import division, print_function, unicode_literals, absolute_import
import warnings
warnings.simplefilter('default',DeprecationWarning)
#End compatibility block for Python 3----------------------------------------------------------------

#External Modules------------------------------------------------------------------------------------
import sys
import xml.etree.ElementTree as ET #used for creating Beta in Normal distribution
import copy
import numpy as np
import scipy
import scipy.special as polys
#from scipy.misc import factorial
from math import gamma
import os
#External Modules End--------------------------------------------------------------------------------

#Internal Modules------------------------------------------------------------------------------------
from BaseClasses import BaseType
import utils
distribution1D = utils.find_distribution1D()
#Internal Modules End--------------------------------------------------------------------------------

def factorial(x):
  return gamma(x+1)

stochasticEnv = distribution1D.DistributionContainer.Instance()

'''
 Mapping between internal framework and Crow distribution name
'''
_FrameworkToCrowDistNames = {'Uniform':'UniformDistribution',
                              'Normal':'NormalDistribution',
                              'Gamma':'GammaDistribution',
                              'Beta':'BetaDistribution',
                              'Triangular':'TriangularDistribution',
                              'Poisson':'PoissonDistribution',
                              'Binomial':'BinomialDistribution',
                              'Bernoulli':'BernoulliDistribution',
                              'Logistic':'LogisticDistribution',
                              'Exponential':'ExponentialDistribution',
                              'LogNormal':'LogNormalDistribution',
                              'Weibull':'WeibullDistribution',
                              'NDInverseWeight': 'NDInverseWeightDistribution',
                              'NDCartesianSpline': 'NDCartesianSplineDistribution',
                              'MultivariateNormal' : 'MultivariateNormalDistribution'}


class Distribution(BaseType):
  '''
  a general class containing the distributions
  '''
  def __init__(self):
    BaseType.__init__(self)
    self.upperBoundUsed       = False  # True if the distribution is right truncated
    self.lowerBoundUsed       = False  # True if the distribution is left truncated
    self.hasInfiniteBound     = False  # True if the untruncated distribution has bounds of +- system max
    self.upperBound           = 0.0  # Right bound
    self.lowerBound           = 0.0  # Left bound
    self.__adjustmentType     = '' # this describe how the re-normalization to preserve the probability should be done for truncated distributions
    self.dimensionality       = None # Dimensionality of the distribution (1D or ND)
<<<<<<< HEAD
    self.disttype             = None # distribution type (continuous or discrete)
    self.printTag             = returnPrintTag('DISTRIBUTIONS')
=======
    self.printTag             = utils.returnPrintTag('DISTRIBUTIONS')
>>>>>>> b27a102e
    self.preferredPolynomials = None  # best polynomial for probability-weighted norm of error
    self.preferredQuadrature  = None  # best quadrature for probability-weighted norm of error
    self.compatibleQuadrature = [] #list of compatible quadratures
    self.convertToDistrDict   = {} #dict of methods keyed on quadrature types to convert points from quadrature measure and domain to distribution measure and domain
    self.convertToQuadDict    = {} #dict of methods keyed on quadrature types to convert points from distribution measure and domain to quadrature measure and domain
    self.measureNormDict     = {} #dict of methods keyed on quadrature types to provide scalar adjustment for measure transformation (from quad to distr)
    self.convertToDistrDict['CDFLegendre'] = self.CDFconvertToDistr
    self.convertToQuadDict ['CDFLegendre'] = self.CDFconvertToQuad
    self.measureNormDict   ['CDFLegendre'] = self.CDFMeasureNorm
    self.convertToDistrDict['CDFClenshawCurtis'] = self.CDFconvertToDistr
    self.convertToQuadDict ['CDFClenshawCurtis'] = self.CDFconvertToQuad
    self.measureNormDict   ['CDFClenshawCurtis'] = self.CDFMeasureNorm

  def __getstate__(self):
    pdict={}
    self.addInitParams(pdict)
    pdict['type']=self.type
    return pdict

  def __setstate__(self,pdict):
    self.__init__()
    self.upperBoundUsed   = pdict.pop('upperBoundUsed'  )
    self.lowerBoundUsed   = pdict.pop('lowerBoundUsed'  )
    self.hasInfiniteBound = pdict.pop('hasInfiniteBound')
    self.upperBound       = pdict.pop('upperBound'      )
    self.lowerBound       = pdict.pop('lowerBound'      )
    self.__adjustmentType = pdict.pop('adjustmentType'  )
    self.dimensionality   = pdict.pop('dimensionality'  )
    self.type             = pdict.pop('type')
    self._localSetState(pdict)
    self.initializeDistribution()

  def _readMoreXML(self,xmlNode):
    '''
    Readmore xml, see BaseType.py explaination.
    '''
    if xmlNode.find('upperBound') !=None:
      self.upperBound = float(xmlNode.find('upperBound').text)
      self.upperBoundUsed = True
    if xmlNode.find('lowerBound')!=None:
      self.lowerBound = float(xmlNode.find('lowerBound').text)
      self.lowerBoundUsed = True
    if xmlNode.find('adjustment') !=None: self.__adjustment = xmlNode.find('adjustment').text
    else: self.__adjustment = 'scaling'

  def getCrowDistDict(self):
    '''
    Returns a dictionary of the keys and values that would be
    used to create the distribution for a Crow input file.
    '''
    retDict = {}
    retDict['type'] = _FrameworkToCrowDistNames[self.type]
    if self.lowerBoundUsed:
      retDict['xMin'] = self.lowerBound
    if self.upperBoundUsed:
      retDict['xMax'] = self.upperBound
    return retDict

  def addInitParams(self,tempDict):
    '''
    Function to get the input params that belong to this class
    @ In, tempDict, temporary dictionary
    '''
    tempDict['upperBoundUsed'  ] = self.upperBoundUsed
    tempDict['lowerBoundUsed'  ] = self.lowerBoundUsed
    tempDict['hasInfiniteBound'] = self.hasInfiniteBound
    tempDict['upperBound'      ] = self.upperBound
    tempDict['lowerBound'      ] = self.lowerBound
    tempDict['adjustmentType'  ] = self.__adjustmentType
    tempDict['dimensionality'  ] = self.dimensionality

  def rvsWithinCDFbounds(self,LowerBound,upperBound):
    '''
    Function to get a random number from a truncated distribution
    @ In, LowerBound, float -> lower bound
    @ In, upperBound, float -> upper bound
    @ In,           , float -> random number
    '''
    point = float(np.random.rand(1))*(upperBound-LowerBound)+LowerBound
    return self._distribution.InverseCdf(point)

  def rvsWithinbounds(self,LowerBound,upperBound):
    '''
    Function to get a random number from a truncated distribution
    @ In, LowerBound, float -> lower bound
    @ In, upperBound, float -> upper bound
    @ Out,          , float -> random number
    '''
    CDFupper = self._distribution.Cdf(upperBound)
    CDFlower = self._distribution.Cdf(LowerBound)
    return self.rvsWithinCDFbounds(CDFlower,CDFupper)

  def convertToDistr(self,qtype,pts):
    '''Converts points from the quadrature "qtype" standard domain to the distribution domain.
    @ In qtype, string, type of quadrature to convert from
    @ In pts, array of floats, points to convert
    @ Out, array of floats, converted points
    '''
    return self.convertToDistrDict[qtype](pts)

  def convertToQuad(self,qtype,pts):
    '''Converts points from the distribution domain to the quadrature "qtype" standard domain.
    @ In qtype, string, type of quadrature to convert to
    @ In pts, array of floats, points to convert
    @ Out, array of floats, converted points
    '''
    return self.convertToQuadDict[qtype](pts)

  def measureNorm(self,qtype):
    '''Provides the integral/jacobian conversion factor between the distribution domain and the quadrature domain.
    @ In qtype, string, type of quadrature to convert to
    @ Out, float, conversion factor
    '''
    return self.measureNormDict[qtype]()

  def _convertDistrPointsToCdf(self,pts):
    '''Converts points in the distribution domain to [0,1].
    @ In pts, array of floats, points to convert
    @ Out, float/array of floats, converted points
    '''
    try: return self.cdf(pts.real)
    except TypeError: return list(self.cdf(x) for x in pts)

  def _convertCdfPointsToDistr(self,pts):
    '''Converts points in [0,1] to the distribution domain.
    @ In pts, array of floats, points to convert
    @ Out, float/array of floats, converted points
    '''
    try: return self.ppf(pts.real)
    except TypeError: return list(self.ppf(x) for x in pts)

  def _convertCdfPointsToStd(self,pts):
    '''Converts points in [0,1] to [-1,1], the uniform distribution's STANDARD domain.
    @ In pts, array of floats, points to convert
    @ Out, float/array of floats, converted points
    '''
    try: return 2.0*pts.real-1.0
    except TypeError: return list(2.0*x-1.0 for x in pts)

  def _convertStdPointsToCdf(self,pts):
    '''Converts points in [-1,1] to [0,1] (CDF domain).
    @ In pts, array of floats, points to convert
    @ Out, float/array of floats, converted points
    '''
    try: return 0.5*(pts.real+1.0)
    except TypeError: return list(0.5*(x+1.0) for x in pts)

  def CDFconvertToQuad(self,pts):
    '''Converts all the way from distribution domain to [-1,1] quadrature domain.
    @ In pts, array of floats, points to convert
    @ Out, float/array of floats, converted points
    '''
    return self._convertCdfPointsToStd(self._convertDistrPointsToCdf(pts))

  def CDFconvertToDistr(self,pts):
    '''Converts all the way from [-1,1] quadrature domain to distribution domain.
    @ In pts, array of floats, points to convert
    @ Out, float/array of floats, converted points
    '''
    return self._convertCdfPointsToDistr(self._convertStdPointsToCdf(pts))

  def CDFMeasureNorm(self):
    '''Integral norm/jacobian for [-1,1] Legendre quadrature.
    @ In None, None
    @ Out float, normalization factor
    '''
    return 1.0/2.0;


  def getDimensionality(self):
    return self.dimensionality
  
  def getDisttype(self):
    return self.disttype


def random():
  '''
  Function to get a random number <1<
  @ In, None, None
  @ Out, float, random number
  '''
  return stochasticEnv.random()

def randomSeed(value):
  '''
  Function to get a random seed
  @ In, None, None
  @ Out, integer, random seed
  '''
  return stochasticEnv.seedRandom(value)

def randomIntegers(low,high):
  '''
  Function to get a random integer
  @ In, low, integer -> low boundary
  @ In, high, integer -> upper boundary
  @ Out, integer, random int
  '''
  int_range = high-low
  raw_num = low + random()*int_range
  raw_int = int(round(raw_num))
  if raw_int < low or raw_int > high:
    utils.raiseAMessage('DISTRIBUTIONS',"Random int out of range")
    raw_int = max(low,min(raw_int,high))
  return raw_int

def randomPermutation(l):
  '''
  Function to get a random permutation
  @ In, l, list -> list to be permuted
  @ Out, list, randomly permuted list
  '''
  new_list = []
  old_list = l[:]
  while len(old_list) > 0:
    new_list.append(old_list.pop(randomIntegers(0,len(old_list)-1)))
  return new_list

class BoostDistribution(Distribution):
  '''
  Base distribution class based on boost
  '''
  def __init__(self):
    Distribution.__init__(self)
    self.dimensionality  = 1
    self.disttype        = 'Continuous'

  def cdf(self,x):
    '''
    Function to get the cdf at a provided coordinate
    @ In, x, float -> value to get the cdf at
    @ Out, float, requested cdf
    '''
    return self._distribution.Cdf(x)

  def ppf(self,x):
    '''
    Function to get the inverse cdf at a provided coordinate
    @ In, x, float -> value to get the inverse cdf at
    @ Out, float, requested inverse cdf
    '''
    return self._distribution.InverseCdf(x)

  def pdf(self,x):
    '''
    Function to get the pdf at a provided coordinate
    @ In, x, float -> value to get the pdf at
    @ Out, float, requested pdf
    '''
    value = 0.0
    for i in str(x).strip().split(','):
      value +=  self._distribution.Pdf(float(i))
    
    return value
    #return self._distribution.Pdf(x)

  def untruncatedCdfComplement(self, x):
    '''
    Function to get the untruncated  cdf complement at a provided coordinate
    @ In, x, float -> value to get the untruncated  cdf complement  at
    @ Out, flaot, requested untruncated  cdf complement
    '''
    return self._distribution.untrCdfComplement(x)

  def untruncatedHazard(self, x):
    '''
    Function to get the untruncated  Hazard  at a provided coordinate
    @ In, x, float -> value to get the untruncated  Hazard   at
    @ Out, float, requested untruncated  Hazard
    '''
    return self._distribution.untrHazard(x)

  def untruncatedMean(self):
    '''
    Function to get the untruncated  Mean
    @ In, None
    @ Out, float, requested Mean
    '''
    return self._distribution.untrMean()

  def untruncatedMedian(self):
    '''
    Function to get the untruncated  Median
    @ In, None
    @ Out, float, requested Median
    '''
    return self._distribution.untrMedian()

  def untruncatedMode(self):
    '''
    Function to get the untruncated  Mode
    @ In, None
    @ Out, float, requested Mode
    '''
    return self._distribution.untrMode()


  def rvs(self,*args):
    '''
    Function to get random numbers
    @ In, args, dictionary, args
    @ Out, float or list, requested random number or numbers
    '''
    if len(args) == 0: return self.ppf(random())
    else             : return [self.rvs() for _ in range(args[0])]


class Uniform(BoostDistribution):
  def __init__(self):
    BoostDistribution.__init__(self)
    self.low = 0.0
    self.hi = 0.0
    self.range = 0.0
    self.type = 'Uniform'
    self.disttype = 'Continuous'
    self.compatibleQuadrature.append('Legendre')
    self.compatibleQuadrature.append('ClenshawCurtis')
    self.compatibleQuadrature.append('CDF')
    self.preferredQuadrature = 'Legendre'
    self.preferredPolynomials = 'Legendre'

  def _localSetState(self,pdict):
    self.low   = pdict.pop('low'  )
    self.hi    = pdict.pop('hi'   )
    self.range = pdict.pop('range')

  def getCrowDistDict(self):
    retDict = Distribution.getCrowDistDict(self)
    retDict['xMin'] = self.low
    retDict['xMax'] = self.hi
    return retDict

  def _readMoreXML(self,xmlNode):
    BoostDistribution._readMoreXML(self,xmlNode)
    low_find = xmlNode.find('low')
    if low_find != None: self.low = float(low_find.text)
    else: utils.raiseAnError(IOError,self,'low value needed for uniform distribution')
    hi_find = xmlNode.find('hi')
    high_find = xmlNode.find('high')
    if hi_find != None: self.hi = float(hi_find.text)
    elif high_find != None: self.hi = float(high_find.text)
    else: utils.raiseAnError(IOError,self,'hi or high value needed for uniform distribution')
    self.range=self.hi-self.low
    if not self.upperBoundUsed:
      self.upperBoundUsed = True
      self.upperBound     = self.hi
    if not self.lowerBoundUsed:
      self.lowerBoundUsed = True
      self.lowerBound     = self.low
    self.initializeDistribution()

  def stdProbabilityNorm(self):
    '''Returns the factor to scale error norm by so that norm(probability)=1.
    @ In None, None
    @ Out float, norm
    '''
    return 0.5

  def addInitParams(self,tempDict):
    BoostDistribution.addInitParams(self,tempDict)
    tempDict['low'] = self.low
    tempDict['hi'] = self.hi
    tempDict['range'] = self.range
    # no other additional parameters required

  def initializeDistribution(self):
    self.convertToDistrDict['Legendre']       = self.convertLegendreToUniform
    self.convertToQuadDict ['Legendre']       = self.convertUniformToLegendre
    self.measureNormDict   ['Legendre']       = self.stdProbabilityNorm
    self.convertToDistrDict['ClenshawCurtis'] = self.convertLegendreToUniform
    self.convertToQuadDict ['ClenshawCurtis'] = self.convertUniformToLegendre
    self.measureNormDict   ['ClenshawCurtis'] = self.stdProbabilityNorm
    self._distribution = distribution1D.BasicUniformDistribution(self.low,self.low+self.range)

  def convertUniformToLegendre(self,y):
    '''Converts from distribution domain to standard Legendre [-1,1].
    @ In y, float/array of floats, points to convert
    @ Out float/array of floats, converted points
    '''
    return (y-self.untruncatedMean())/(self.range/2.)

  def convertLegendreToUniform(self,x):
    '''Converts from standard Legendre [-1,1] to distribution domain.
    @ In y, float/array of floats, points to convert
    @ Out float/array of floats, converted points
    '''
    return self.range/2.*x+self.untruncatedMean()



class Normal(BoostDistribution):
  def __init__(self):
    BoostDistribution.__init__(self)
    self.mean  = 0.0
    self.sigma = 0.0
    self.hasInfiniteBound = True
    self.type = 'Normal'
    self.disttype = 'Continuous'
    self.compatibleQuadrature.append('Hermite')
    self.compatibleQuadrature.append('CDF')
    #THESE get set in initializeDistribution, since it depends on truncation
    #self.preferredQuadrature  = 'Hermite'
    #self.preferredPolynomials = 'Hermite'

  def _localSetState(self,pdict):
    self.mean  = pdict.pop('mean' )
    self.sigma = pdict.pop('sigma')

  def getCrowDistDict(self):
    retDict = Distribution.getCrowDistDict(self)
    retDict['mu'] = self.mean
    retDict['sigma'] = self.sigma
    return retDict

  def _readMoreXML(self,xmlNode):
    BoostDistribution._readMoreXML(self, xmlNode)
    mean_find = xmlNode.find('mean' )
    if mean_find != None: self.mean  = float(mean_find.text)
    else: utils.raiseAnError(IOError,self,'mean value needed for normal distribution')
    sigma_find = xmlNode.find('sigma')
    if sigma_find != None: self.sigma = float(sigma_find.text)
    else: utils.raiseAnError(IOError,self,'sigma value needed for normal distribution')
    self.initializeDistribution() #FIXME no other distros have this...needed?

  def addInitParams(self,tempDict):
    BoostDistribution.addInitParams(self, tempDict)
    tempDict['mean' ] = self.mean
    tempDict['sigma'] = self.sigma

  def initializeDistribution(self):
    self.convertToDistrDict['Hermite'] = self.convertHermiteToNormal
    self.convertToQuadDict ['Hermite'] = self.convertNormalToHermite
    self.measureNormDict   ['Hermite'] = self.stdProbabilityNorm
    if (not self.upperBoundUsed) and (not self.lowerBoundUsed):
      self._distribution = distribution1D.BasicNormalDistribution(self.mean,
                                                                  self.sigma)
      self.lowerBound = -sys.float_info.max
      self.upperBound =  sys.float_info.max
      self.preferredQuadrature  = 'Hermite'
      self.preferredPolynomials = 'Hermite'
    else:
      self.preferredQuadrature  = 'CDF'
      self.preferredPolynomials = 'Legendre'
      if self.lowerBoundUsed == False:
        a = -sys.float_info.max
        self.lowerBound = a
      else:a = self.lowerBound
      if self.upperBoundUsed == False:
        b = sys.float_info.max
        self.upperBound = b
      else:b = self.upperBound
      self._distribution = distribution1D.BasicNormalDistribution(self.mean,
                                                                  self.sigma,
                                                                  a,b)

  def stdProbabilityNorm(self,std=False):
    '''Returns the factor to scale error norm by so that norm(probability)=1.
    @ In None, None
    @ Out float, norm
    '''
    sv = str(scipy.__version__).split('.')
    if int(sv[0])==0 and int(sv[1])<15:
      return 1.0/np.sqrt(2.*np.pi)
    else:
      return 1.0/np.sqrt(np.pi/2.)

  def convertNormalToHermite(self,y):
    '''Converts from distribution domain to standard Hermite [-inf,inf].
    @ In y, float/array of floats, points to convert
    @ Out float/array of floats, converted points
    '''
    return (y-self.untruncatedMean())/(self.sigma)

  def convertHermiteToNormal(self,x):
    '''Converts from standard Hermite [-inf,inf] to distribution domain.
    @ In y, float/array of floats, points to convert
    @ Out float/array of floats, converted points
    '''
    return self.sigma*x+self.untruncatedMean()



class Gamma(BoostDistribution):
  def __init__(self):
    BoostDistribution.__init__(self)
    self.low = 0.0
    self.alpha = 0.0
    self.beta = 1.0
    self.type = 'Gamma'
    self.disttype = 'Continuous'
    self.hasInfiniteBound = True
    self.compatibleQuadrature.append('Laguerre')
    self.compatibleQuadrature.append('CDF')
    self.preferredQuadrature  = 'Laguerre'
    self.preferredPolynomials = 'Laguerre'

  def _localSetState(self,pdict):
    self.low   = pdict.pop('low'  )
    self.alpha = pdict.pop('alpha')
    self.beta  = pdict.pop('beta' )

  def getCrowDistDict(self):
    retDict = Distribution.getCrowDistDict(self)
    retDict['k'] = self.alpha
    retDict['theta'] = 1.0/self.beta
    retDict['low'] = self.low
    return retDict

  def _readMoreXML(self,xmlNode):
    BoostDistribution._readMoreXML(self,xmlNode)
    low_find = xmlNode.find('low')
    if low_find != None: self.low = float(low_find.text)
    alpha_find = xmlNode.find('alpha')
    if alpha_find != None: self.alpha = float(alpha_find.text)
    else: utils.raiseAnError(IOError,self,'alpha value needed for Gamma distribution')
    beta_find = xmlNode.find('beta')
    if beta_find != None: self.beta = float(beta_find.text)
    else: self.beta=1.0
    # check if lower bound are set, otherwise default
    if not self.lowerBoundUsed:
      self.lowerBoundUsed = True
      self.lowerBound     = self.low
    self.initializeDistribution() #TODO this exists in a couple classes; does it really need to be here and not in Simulation? - No. - Andrea

  def addInitParams(self,tempDict):
    BoostDistribution.addInitParams(self,tempDict)
    tempDict['low'] = self.low
    tempDict['alpha'] = self.alpha
    tempDict['beta'] = self.beta

  def initializeDistribution(self):
    self.convertToDistrDict['Laguerre'] = self.convertLaguerreToGamma
    self.convertToQuadDict ['Laguerre'] = self.convertGammaToLaguerre
    self.measureNormDict   ['Laguerre'] = self.stdProbabilityNorm
    if (not self.upperBoundUsed): # and (not self.lowerBoundUsed):
      self._distribution = distribution1D.BasicGammaDistribution(self.alpha,1.0/self.beta,self.low)
      #self.lowerBoundUsed = 0.0
      self.upperBound     = sys.float_info.max
      self.preferredQuadrature  = 'Laguerre'
      self.preferredPolynomials = 'Laguerre'
    else:
      self.preferredQuadrature  = 'CDF'
      self.preferredPolynomials = 'Legendre'
      if self.lowerBoundUsed == False:
        a = 0.0
        self.lowerBound = a
      else:a = self.lowerBound
      if self.upperBoundUsed == False:
        b = sys.float_info.max
        self.upperBound = b
      else:b = self.upperBound
      self._distribution = distribution1D.BasicGammaDistribution(self.alpha,1.0/self.beta,self.low,a,b)

  def convertGammaToLaguerre(self,y):
    '''Converts from distribution domain to standard Laguerre [0,inf].
    @ In y, float/array of floats, points to convert
    @ Out float/array of floats, converted points
    '''
    return (y-self.low)*(self.beta)

  def convertLaguerreToGamma(self,x):
    '''Converts from standard Laguerre [0,inf] to distribution domain.
    @ In y, float/array of floats, points to convert
    @ Out float/array of floats, converted points
    '''
    return x/self.beta+self.low

  def stdProbabilityNorm(self):
    '''Returns the factor to scale error norm by so that norm(probability)=1.
    @ In None, None
    @ Out float, norm
    '''
    #return self.beta**self.alpha/factorial(self.alpha-1.)
    return 1./factorial(self.alpha-1)


class Beta(BoostDistribution):
  def __init__(self):
    BoostDistribution.__init__(self)
    self.low = 0.0
    self.hi = 1.0
    self.alpha = 0.0
    self.beta = 0.0
    self.type = 'Beta'
    self.disttype = 'Continuous'
    self.hasInfiniteBound = True
    self.compatibleQuadrature.append('Jacobi')
    self.compatibleQuadrature.append('CDF')
    self.preferredQuadrature  = 'Jacobi'
    self.preferredPolynomials = 'Jacobi'

  def _localSetState(self,pdict):
    self.low   = pdict.pop('low'  )
    self.hi    = pdict.pop('hi'   )
    self.alpha = pdict.pop('alpha')
    self.beta  = pdict.pop('beta' )

  def getCrowDistDict(self):
    retDict = Distribution.getCrowDistDict(self)
    retDict['alpha'] = self.alpha
    retDict['beta'] = self.beta
    retDict['scale'] = self.hi-self.low
    retDict['low'] = self.low
    return retDict

  def _readMoreXML(self,xmlNode):
    BoostDistribution._readMoreXML(self,xmlNode)
    low_find = xmlNode.find('low')
    if low_find != None: self.low = float(low_find.text)
    hi_find = xmlNode.find('hi')
    #high_find = xmlNode.find('high')
    if hi_find != None: self.hi = float(hi_find.text)
    #elif high_find != None: self.hi = float(high_find.text)
    else:
        if xmlNode.find('high') != None: self.hi = float(xmlNode.find('high').text)
    alpha_find = xmlNode.find('alpha')
    beta_find = xmlNode.find('beta')
    peak_find = xmlNode.find('peakFactor')
    if alpha_find != None and beta_find != None and peak_find == None:
      self.alpha = float(alpha_find.text)
      self.beta  = float(beta_find.text)
    elif (alpha_find == None and beta_find == None) and peak_find != None:
      peakFactor = float(peak_find.text)
      if not 0 <= peakFactor <= 1: utils.raiseAnError(IOError,self,'peakFactor must be from 0 to 1, inclusive!')
      #this empirical formula is used to make it so factor->alpha: 0->1, 0.5~7.5, 1->99
      self.alpha = 0.5*23.818**(5.*peakFactor/3.) + 0.5
      self.beta = self.alpha
    else:
      utils.raiseAnError(IOError,self,'Either provide (alpha and beta) or peakFactor!')
    # check if lower or upper bounds are set, otherwise default
    if not self.upperBoundUsed:
      self.upperBoundUsed = True
      self.upperBound     = self.hi
    if not self.lowerBoundUsed:
      self.lowerBoundUsed = True
      self.lowerBound     = self.low
    self.initializeDistribution()

  def addInitParams(self,tempDict):
    BoostDistribution.addInitParams(self,tempDict)
    tempDict['low'] = self.low
    tempDict['hi'] = self.hi
    tempDict['alpha'] = self.alpha
    tempDict['beta'] = self.beta

  def initializeDistribution(self):
    self.convertToDistrDict['Jacobi'] = self.convertJacobiToBeta
    self.convertToQuadDict ['Jacobi'] = self.convertBetaToJacobi
    self.measureNormDict   ['Jacobi'] = self.stdProbabilityNorm
    #this "if" section can only be called if distribution not generated using readMoreXML
    if (not self.upperBoundUsed) and (not self.lowerBoundUsed):
      self._distribution = distribution1D.BasicBetaDistribution(self.alpha,self.beta,self.hi-self.low,self.low)
    else:
      if self.lowerBoundUsed == False: a = 0.0
      else:a = self.lowerBound
      if self.upperBoundUsed == False: b = sys.float_info.max
      else:b = self.upperBound
      self._distribution = distribution1D.BasicBetaDistribution(self.alpha,self.beta,self.hi-self.low,a,b,self.low)
    self.preferredPolynomials = 'Jacobi'
    self.compatibleQuadrature.append('Jacobi')
    self.compatibleQuadrature.append('ClenshawCurtis')

  def convertBetaToJacobi(self,y):
    '''Converts from distribution domain to standard Beta [0,1].
    @ In y, float/array of floats, points to convert
    @ Out float/array of floats, converted points
    '''
    u = 0.5*(self.hi+self.low)
    s = 0.5*(self.hi-self.low)
    return (y-u)/(s)

  def convertJacobiToBeta(self,x):
    '''Converts from standard Jacobi [0,1] to distribution domain.
    @ In y, float/array of floats, points to convert
    @ Out float/array of floats, converted points
    '''
    u = 0.5*(self.hi+self.low)
    s = 0.5*(self.hi-self.low)
    return s*x+u

  def stdProbabilityNorm(self):
    '''Returns the factor to scale error norm by so that norm(probability)=1.
    @ In None, None
    @ Out float, norm
    '''
    B = factorial(self.alpha-1)*factorial(self.beta-1)/factorial(self.alpha+self.beta-1)
    norm = 1.0/(2**(self.alpha+self.beta-1)*B)
    return norm



class Triangular(BoostDistribution):
  def __init__(self):
    BoostDistribution.__init__(self)
    self.apex = 0.0
    self.min  = 0.0
    self.max  = 0.0
    self.type = 'Triangular'
    self.disttype = 'Continuous'
    self.compatibleQuadrature.append('CDF')
    self.preferredQuadrature  = 'CDF'
    self.preferredPolynomials = 'CDF'

  def _localSetState(self,pdict):
    self.apex = pdict.pop('apex')
    self.min  = pdict.pop('min' )
    self.max  = pdict.pop('max' )

  def getCrowDistDict(self):
    retDict = Distribution.getCrowDistDict(self)
    retDict['xPeak'] = self.apex
    retDict['lowerBound'] = self.min
    retDict['upperBound'] = self.max
    return retDict

  def _readMoreXML(self,xmlNode):
    BoostDistribution._readMoreXML(self, xmlNode)
    apex_find = xmlNode.find('apex')
    if apex_find != None: self.apex = float(apex_find.text)
    else: utils.raiseAnError(IOError,self,'apex value needed for normal distribution')
    min_find = xmlNode.find('min')
    if min_find != None: self.min = float(min_find.text)
    else: utils.raiseAnError(IOError,self,'min value needed for normal distribution')
    max_find = xmlNode.find('max')
    if max_find != None: self.max = float(max_find.text)
    else: utils.raiseAnError(IOError,self,'max value needed for normal distribution')
    # check if lower or upper bounds are set, otherwise default
    if not self.upperBoundUsed:
      self.upperBoundUsed = True
      self.upperBound     = self.max
    if not self.lowerBoundUsed:
      self.lowerBoundUsed = True
      self.lowerBound     = self.min
    self.initializeDistribution()

  def addInitParams(self,tempDict):
    BoostDistribution.addInitParams(self, tempDict)
    tempDict['apex' ] = self.apex
    tempDict['min'  ] = self.min
    tempDict['max'  ] = self.max

  def initializeDistribution(self):
    if (self.lowerBoundUsed == False and self.upperBoundUsed == False) or (self.min == self.lowerBound and self.max == self.upperBound):
      self._distribution = distribution1D.BasicTriangularDistribution(self.apex,self.min,self.max)
    else:
      utils.raiseAnError(IOError,self,'Truncated triangular not yet implemented')



class Poisson(BoostDistribution):
  def __init__(self):
    BoostDistribution.__init__(self)
    self.mu  = 0.0
    self.type = 'Poisson'
    self.hasInfiniteBound = True
    self.disttype = 'Discrete'
    self.compatibleQuadrature.append('CDF')
    self.preferredQuadrature  = 'CDF'
    self.preferredPolynomials = 'CDF'

  def _localSetState(self,pdict):
    self.mu = pdict.pop('mu')


  def getCrowDistDict(self):
    retDict = Distribution.getCrowDistDict(self)
    retDict['mu'] = self.mu
    return retDict

  def _readMoreXML(self,xmlNode):
    BoostDistribution._readMoreXML(self, xmlNode)
    mu_find = xmlNode.find('mu')
    if mu_find != None: self.mu = float(mu_find.text)
    else: utils.raiseAnError(IOError,self,'mu value needed for poisson distribution')
    self.initializeDistribution()

  def addInitParams(self,tempDict):
    BoostDistribution.addInitParams(self, tempDict)
    tempDict['mu'  ] = self.mu

  def initializeDistribution(self):
    if self.lowerBoundUsed == False and self.upperBoundUsed == False:
      self._distribution = distribution1D.BasicPoissonDistribution(self.mu)
      self.lowerBound = 0.0
      self.upperBound = sys.float_info.max
    else:
      utils.raiseAnError(IOError,self,'Truncated poisson not yet implemented')


class Binomial(BoostDistribution):
  def __init__(self):
    BoostDistribution.__init__(self)
    self.n       = 0.0
    self.p       = 0.0
    self.type     = 'Binomial'
    self.hasInfiniteBound = True
    self.disttype = 'Discrete'
    self.compatibleQuadrature.append('CDF')
    self.preferredQuadrature  = 'CDF'
    self.preferredPolynomials = 'CDF'

  def _localSetState(self,pdict):
    self.n = pdict.pop('n')
    self.p = pdict.pop('p')

  def getCrowDistDict(self):
    retDict = Distribution.getCrowDistDict(self)
    retDict['n'] = self.n
    retDict['p'] = self.p
    return retDict

  def _readMoreXML(self,xmlNode):
    BoostDistribution._readMoreXML(self, xmlNode)
    n_find = xmlNode.find('n')
    if n_find != None: self.n = float(n_find.text)
    else: utils.raiseAnError(IOError,self,'n value needed for Binomial distribution')
    p_find = xmlNode.find('p')
    if p_find != None: self.p = float(p_find.text)
    else: utils.raiseAnError(IOError,self,'p value needed for Binomial distribution')
    self.initializeDistribution()

  def addInitParams(self,tempDict):
    BoostDistribution.addInitParams(self, tempDict)
    tempDict['n'  ] = self.n
    tempDict['p'  ] = self.p

  def initializeDistribution(self):
    if self.lowerBoundUsed == False and self.upperBoundUsed == False:
      self._distribution = distribution1D.BasicBinomialDistribution(self.n,self.p)
    else: utils.raiseAnError(IOError,self,'Truncated Binomial not yet implemented')
#
#
#
class Bernoulli(BoostDistribution):
  def __init__(self):
    BoostDistribution.__init__(self)
    self.p        = 0.0
    self.type     = 'Bernoulli'
    self.disttype = 'Discrete'
    self.lowerBound = 0.0
    self.upperBound = 1.0
    self.compatibleQuadrature.append('CDF')
    self.preferredQuadrature  = 'CDF'
    self.preferredPolynomials = 'CDF'

  def _localSetState(self,pdict):
    self.p = pdict.pop('p')

  def getCrowDistDict(self):
    retDict = Distribution.getCrowDistDict(self)
    retDict['p'] = self.p
    return retDict

  def _readMoreXML(self,xmlNode):
    BoostDistribution._readMoreXML(self, xmlNode)
    p_find = xmlNode.find('p')
    if p_find != None: self.p = float(p_find.text)
    else: utils.raiseAnError(IOError,self,'p value needed for Bernoulli distribution')
    self.initializeDistribution()

  def addInitParams(self,tempDict):
    BoostDistribution.addInitParams(self, tempDict)
    tempDict['p'  ] = self.p

  def initializeDistribution(self):
    if self.lowerBoundUsed == False and self.upperBoundUsed == False:
      self._distribution = distribution1D.BasicBernoulliDistribution(self.p)
    else:  utils.raiseAnError(IOError,self,'Truncated Bernoulli not yet implemented')

#   def cdf(self,x):
#     if x <= 0.5: return self._distribution.Cdf(self.lowerBound)
#     else       : return self._distribution.Cdf(self.upperBound)
# 
#   def pdf(self,x):
#     if x <= 0.5: return self._distribution.Pdf(self.lowerBound)
#     else       : return self._distribution.Pdf(self.upperBound)
# 
#   def untruncatedCdfComplement(self, x):
#     if x <= 0.5: return self._distribution.untrCdfComplement(self.lowerBound)
#     else       : return self._distribution.untrCdfComplement(self.upperBound)
# 
#   def untruncatedHazard(self, x):
#     if x <= 0.5: return self._distribution.untrHazard(self.lowerBound)
#     else       : return self._distribution.untrHazard(self.upperBound)
#
#
#

class Categorical(Distribution):
  def __init__(self):
    Distribution.__init__(self)
    self.mapping = []
    self.values = set()
    self.type     = 'Categorical'
    self.disttype = 'Discrete'
    #self.compatibleQuadrature.append('CDF')
    #self.preferredQuadrature  = 'CDF'
    #self.preferredPolynomials = 'CDF'

  def _readMoreXML(self,xmlNode):
    Distribution._readMoreXML(self, xmlNode)
    for child in xmlNode:
      dic={child.tag:child.text}     
      self.mapping.append(dic)
      self.values.add(float(child.tag))
    
    self.initializeDistribution()
    
  def addInitParams(self,tempDict):
    Distribution.addInitParams(self, tempDict)
    tempDict['mapping'] = self.mapping
    tempDict['values'] = self.values

  def initializeDistribution(self):
    totPsum = 0.0    
    for element in self.mapping:
      totPsum += float(element.get(element.keys()[0]))
    if totPsum!=1.0:
      raise IOError (self.printTag+': ' +returnPrintPostTag('ERROR') + '-> Categorical distribution cannot be initialized: sum of probabilities is not 1.0')
   
  def pdf(self,x):
    if x in self.values:
      for element in self.mapping:
        if element.keys()[0] == str(x):
          return float(element.get(element.keys()[0]))
    else:
      raise IOError (self.printTag+': ' +returnPrintPostTag('ERROR') + '-> Categorical distribution cannot calculate pdf for ' + str(x))
     
  def cdf(self,x): 
    if x in self.values:
      cumulative=0.0
      for element in self.mapping:
        cumulative += float(element.get(element.keys()[0]))
        if element.keys()[0] == str(x):
          return cumulative
    else:
      raise IOError (self.printTag+': ' +returnPrintPostTag('ERROR') + '-> Categorical distribution cannot calculate cdf for ' + str(x))
         
  def ppf(self,x):
    cumulative=0.0
    for element in self.mapping:
      cumulative += float(element.get(element.keys()[0]))
      if cumulative >= x:
        return float(element.keys()[0])
             
  def rvs(self):
    return self.ppf(random())
    
class Logistic(BoostDistribution):
  def __init__(self):
    BoostDistribution.__init__(self)
    self.location  = 0.0
    self.scale = 1.0
    self.type = 'Logistic'
    self.disttype = 'Continuous'
    self.hasInfiniteBound = True
    self.compatibleQuadrature.append('CDF')
    self.preferredQuadrature  = 'CDF'
    self.preferredPolynomials = 'CDF'

  def _localSetState(self,pdict):
    self.location = pdict.pop('location')
    self.scale    = pdict.pop('scale'   )


  def _readMoreXML(self,xmlNode):
    BoostDistribution._readMoreXML(self, xmlNode)
    location_find = xmlNode.find('location')
    if location_find != None: self.location = float(location_find.text)
    else: utils.raiseAnError(IOError,self,'location value needed for Logistic distribution')
    scale_find = xmlNode.find('scale')
    if scale_find != None: self.scale = float(scale_find.text)
    else: utils.raiseAnError(IOError,self,'scale value needed for Logistic distribution')
    self.initializeDistribution()

  def addInitParams(self,tempDict):
    BoostDistribution.addInitParams(self, tempDict)
    tempDict['location'] = self.location
    tempDict['scale'   ] = self.scale

  def initializeDistribution(self):
    if self.lowerBoundUsed == False and self.upperBoundUsed == False:
      self._distribution = distribution1D.BasicLogisticDistribution(self.location,self.scale)
    else:
      if self.lowerBoundUsed == False: a = -sys.float_info.max
      else:a = self.lowerBound
      if self.upperBoundUsed == False: b = sys.float_info.max
      else:b = self.upperBound
      self._distribution = distribution1D.BasicLogisticDistribution(self.location,self.scale,a,b)


class Exponential(BoostDistribution):
  def __init__(self):
    BoostDistribution.__init__(self)
    self.lambda_var = 1.0
    self.low        = 0.0
    self.type = 'Exponential'
    self.disttype = 'Continuous'
    self.hasInfiniteBound = True
    self.compatibleQuadrature.append('CDF')
    self.preferredQuadrature  = 'CDF'
    self.preferredPolynomials = 'CDF'

  def _localSetState(self,pdict):
    self.lambda_var = pdict.pop('lambda')
    self.low        = pdict.pop('low'   )

  def getCrowDistDict(self):
    retDict = Distribution.getCrowDistDict(self)
    retDict['lambda'] = self.lambda_var
    retDict['low'] = self.low
    return retDict

  def _readMoreXML(self,xmlNode):
    BoostDistribution._readMoreXML(self, xmlNode)
    lambda_find = xmlNode.find('lambda')
    if lambda_find != None: self.lambda_var = float(lambda_find.text)
    else: utils.raiseAnError(IOError,self,'lambda value needed for Exponential distribution')
    low  = xmlNode.find('low')
    if low != None: self.low = float(low.text)
    else: self.low = 0.0
    # check if lower bound is set, otherwise default
    if not self.lowerBoundUsed:
      self.lowerBoundUsed = True
      self.lowerBound     = self.low
    self.initializeDistribution()

  def addInitParams(self,tempDict):
    BoostDistribution.addInitParams(self, tempDict)
    tempDict['lambda'] = self.lambda_var
    tempDict['low'] = self.low

  def initializeDistribution(self):
    if (self.lowerBoundUsed == False and self.upperBoundUsed == False):
      self._distribution = distribution1D.BasicExponentialDistribution(self.lambda_var,self.low)
      self.lowerBound = 0.0
      self.upperBound = sys.float_info.max
    else:
      if self.lowerBoundUsed == False:
        a = self.low
        self.lowerBound = a
      else:a = self.lowerBound
      if self.upperBoundUsed == False:
        b = sys.float_info.max
        self.upperBound = b
      else:b = self.upperBound
      self._distribution = distribution1D.BasicExponentialDistribution(self.lambda_var,a,b,self.low)

  def convertDistrPointsToStd(self,y):
    quad=self.quadratureSet()
    if quad.type=='Laguerre':
      return (y-self.low)*(self.lambda_var)
    else:
      return Distribution.convertDistrPointsToStd(self,y)

  def convertStdPointsToDistr(self,x):
    quad=self.quadratureSet()
    if quad.type=='Laguerre':
      return x/self.lambda_var+self.low
    else:
      return Distribution.convertStdPointsToDistr(self,x)


class LogNormal(BoostDistribution):
  def __init__(self):
    BoostDistribution.__init__(self)
    self.mean = 1.0
    self.sigma = 1.0
    self.low = 0.0
    self.type = 'LogNormal'
    self.disttype = 'Continuous'
    self.hasInfiniteBound = True
    self.compatibleQuadrature.append('CDF')
    self.preferredQuadrature  = 'CDF'
    self.preferredPolynomials = 'CDF'

  def _localSetState(self,pdict):
    self.mean  = pdict.pop('mean' )
    self.sigma = pdict.pop('sigma')

  def getCrowDistDict(self):
    retDict = Distribution.getCrowDistDict(self)
    retDict['mu'] = self.mean
    retDict['sigma'] = self.sigma
    retDict['low'] = self.low
    return retDict

  def _readMoreXML(self,xmlNode):
    BoostDistribution._readMoreXML(self, xmlNode)
    mean_find = xmlNode.find('mean')
    if mean_find != None: self.mean = float(mean_find.text)
    else: utils.raiseAnError(IOError,self,'mean value needed for LogNormal distribution')
    sigma_find = xmlNode.find('sigma')
    if sigma_find != None: self.sigma = float(sigma_find.text)
    else: utils.raiseAnError(IOError,self,'sigma value needed for LogNormal distribution')
    low_find = xmlNode.find('low')
    if low_find != None: self.low = float(low_find.text)
    else: self.low = 0.0
    self.initializeDistribution()

  def addInitParams(self,tempDict):
    BoostDistribution.addInitParams(self, tempDict)
    tempDict['mean' ] = self.mean
    tempDict['sigma'] = self.sigma
    tempDict['low'] = self.low

  def initializeDistribution(self):
    if self.lowerBoundUsed == False and self.upperBoundUsed == False:
      self._distribution = distribution1D.BasicLogNormalDistribution(self.mean,self.sigma,self.low)
      self.lowerBound = -sys.float_info.max
      self.upperBound =  sys.float_info.max
    else:
      if self.lowerBoundUsed == False:
        a = self.low #-sys.float_info.max
        self.lowerBound = a
      else:a = self.lowerBound
      if self.upperBoundUsed == False:
        b = sys.float_info.max
        self.upperBound = b
      else:b = self.upperBound
      self._distribution = distribution1D.BasicLogNormalDistribution(self.mean,self.sigma,self.low,a,b)


class Weibull(BoostDistribution):
  def __init__(self):
    BoostDistribution.__init__(self)
    self.lambda_var = 1.0
    self.k = 1.0
    self.type = 'Weibull'
    self.disttype = 'Continuous'
    self.low = 0.0
    self.hasInfiniteBound = True
    self.compatibleQuadrature.append('CDF')
    self.preferredQuadrature  = 'CDF'
    self.preferredPolynomials = 'CDF'

  def _localSetState(self,pdict):
    self.lambda_var = pdict.pop('lambda')
    self.k          = pdict.pop('k'     )

  def getCrowDistDict(self):
    retDict = Distribution.getCrowDistDict(self)
    retDict['lambda'] = self.lambda_var
    retDict['k'] = self.k
    retDict['low'] = self.low
    return retDict

  def _readMoreXML(self,xmlNode):
    BoostDistribution._readMoreXML(self, xmlNode)
    lambda_find = xmlNode.find('lambda')
    if lambda_find != None: self.lambda_var = float(lambda_find.text)
    else: utils.raiseAnError(IOError,self,'lambda (scale) value needed for Weibull distribution')
    k_find = xmlNode.find('k')
    if k_find != None: self.k = float(k_find.text)
    else: utils.raiseAnError(IOError,self,'k (shape) value needed for Weibull distribution')
    low_find = xmlNode.find('low')
    if low_find != None: self.low = float(low_find.text)
    else: self.low = 0.0
    # check if lower  bound is set, otherwise default
    #if not self.lowerBoundUsed:
    #  self.lowerBoundUsed = True
    #  # lower bound = 0 since no location parameter available
    #  self.lowerBound     = 0.0
    self.initializeDistribution()

  def addInitParams(self,tempDict):
    BoostDistribution.addInitParams(self, tempDict)
    tempDict['lambda'] = self.lambda_var
    tempDict['k'     ] = self.k
    tempDict['low'   ] = self.low

  def initializeDistribution(self):
    if (self.lowerBoundUsed == False and self.upperBoundUsed == False): # or self.lowerBound == 0.0:
      self._distribution = distribution1D.BasicWeibullDistribution(self.k,self.lambda_var,self.low)
    else:
      if self.lowerBoundUsed == False:
        a = self.low
        self.lowerBound = a
      else:a = self.lowerBound
      if self.upperBoundUsed == False:
        b = sys.float_info.max
        self.upperBound = b
      else:b = self.upperBound
      self._distribution = distribution1D.BasicWeibullDistribution(self.k,self.lambda_var,a,b,self.low)



class NDimensionalDistributions(Distribution):

  def __init__(self):
    Distribution.__init__(self)
    self.data_filename = None
    self.function_type = None
    self.type = 'NDimensionalDistributions'
    self.dimensionality  = None

    self.RNGInitDisc = 10
    self.RNGtolerance = 0.1

  def _readMoreXML(self,xmlNode):
    Distribution._readMoreXML(self, xmlNode)
    working_dir = xmlNode.find('working_dir')
    if working_dir != None: self.working_dir = working_dir.text
    '''
    data_filename = xmlNode.find('data_filename')
    if data_filename != None: self.data_filename = self.working_dir+data_filename.text
    else: raisea Exception(self.printTag+': ' +utils.returnPrintPostTag('ERROR') + '-> <data_filename> parameter needed for MultiDimensional Distributions!!!!')

    function_type = xmlNode.find('function_type')
    if not function_type: self.function_type = 'CDF'
    else:
      self.function_type = function_type.upper()
      if self.function_type not in ['CDF','PDF']:  raisea Exception(self.printTag+': ' +utils.returnPrintPostTag('ERROR') + '-> <function_type> parameter needs to be either CDF or PDF in MultiDimensional Distributions!!!!')
    '''
  def addInitParams(self,tempDict):
    Distribution.addInitParams(self, tempDict)
    tempDict['function_type'] = self.function_type
    tempDict['data_filename'] = self.data_filename

  #######
  def updateRNGParam(self, dictParam):
    self.RNGtolerance = 0.1
    self.RNGInitDisc  = 10
    for key in dictParam:
      if key == 'tolerance':
        self.RNGtolerance = dictParam['tolerance']
      elif key == 'initial_grid_disc':
        self.RNGInitDisc  = dictParam['initial_grid_disc']
    self._distribution.updateRNGparameter(self.RNGtolerance,self.RNGInitDisc)
  ######

  def getDimensionality(self):
    return  self._distribution.returnDimensionality()

class NDInverseWeight(NDimensionalDistributions):

  def __init__(self):
    NDimensionalDistributions.__init__(self)
    self.p  = None
    self.type = 'NDInverseWeight'

  def _readMoreXML(self,xmlNode):
    NDimensionalDistributions._readMoreXML(self, xmlNode)
    p_find = xmlNode.find('p')
    if p_find != None: self.p = float(p_find.text)
    else: utils.raiseAnError(IOError,self,'Minkowski distance parameter <p> not found in NDInverseWeight distribution')

    data_filename = xmlNode.find('data_filename')
    if data_filename != None: self.data_filename = os.path.join(self.working_dir,data_filename.text)
    else: utils.raiseAnError(IOError,self,'<data_filename> parameter needed for MultiDimensional Distributions!!!!')

    function_type = data_filename.attrib['type']
    if function_type != None: self.function_type = function_type
    else: utils.raiseAnError(IOError,self,'<function_type> parameter needed for MultiDimensional Distributions!!!!')

    self.initializeDistribution()

  def addInitParams(self,tempDict):
    NDimensionalDistributions.addInitParams(self, tempDict)
    tempDict['p'] = self.p

  def initializeDistribution(self):
    if self.function_type == 'CDF':
      self._distribution = distribution1D.BasicMultiDimensionalInverseWeight(str(self.data_filename), self.p,True)
    else:
      self._distribution = distribution1D.BasicMultiDimensionalInverseWeight(str(self.data_filename), self.p,False)

  def cdf(self,x):
    coordinate = distribution1D.vectord_cxx(len(x))
    for i in range(len(x)):
      coordinate[i] = x[i]
    return self._distribution.Cdf(coordinate)

  def ppf(self,x):
    return self._distribution.InverseCdf(x,random())

  def pdf(self,x):
    coordinate = distribution1D.vectord_cxx(len(x))
    for i in range(len(x)):
      coordinate[i] = x[i]
    return self._distribution.Pdf(coordinate)

  def cellIntegral(self,x,dx):
    coordinate = distribution1D.vectord_cxx(len(x))
    dxs        = distribution1D.vectord_cxx(len(x))
    for i in range(len(x)):
      coordinate[i] = x[i]
      dxs[i]=dx[i]
    return self._distribution.cellIntegral(coordinate,dxs)

  def inverseMarginalDistribution (self, x, variable):
    if (x>0.0) and (x<1.0):
      return self._distribution.inverseMarginal(x, variable)
    else:
      utils.raiseAnError(ValueError,self,'NDInverseWeight: inverseMarginalDistribution(x) with x outside [0.0,1.0]')

  def untruncatedCdfComplement(self, x):
    utils.raiseAnError(NotImplementedError,self,'untruncatedCdfComplement not yet implemented for ' + self.type)

  def untruncatedHazard(self, x):
    utils.raiseAnError(NotImplementedError,self,'untruncatedHazard not yet implemented for ' + self.type)

  def untruncatedMean(self):
    utils.raiseAnError(NotImplementedError,self,'untruncatedMean not yet implemented for ' + self.type)

  def untruncatedMedian(self):
    utils.raiseAnError(NotImplementedError,self,'untruncatedMedian not yet implemented for ' + self.type)

  def untruncatedMode(self):
    utils.raiseAnError(NotImplementedError,self,'untruncatedMode not yet implemented for ' + self.type)

  def rvs(self,*args):
    return self._distribution.InverseCdf(random(),random())


class NDCartesianSpline(NDimensionalDistributions):
  def __init__(self):
    NDimensionalDistributions.__init__(self)
    self.type = 'NDCartesianSpline'

  def _readMoreXML(self,xmlNode):
    NDimensionalDistributions._readMoreXML(self, xmlNode)

    data_filename = xmlNode.find('data_filename')
    if data_filename != None: self.data_filename = os.path.join(self.working_dir,data_filename.text)
    else: utils.raiseAnError(IOError,self,'<data_filename> parameter needed for MultiDimensional Distributions!!!!')

    function_type = data_filename.attrib['type']
    if function_type != None: self.function_type = function_type
    else: utils.raiseAnError(IOError,self,'<function_type> parameter needed for MultiDimensional Distributions!!!!')

    self.initializeDistribution()

  def addInitParams(self,tempDict):
    NDimensionalDistributions.addInitParams(self, tempDict)

  def initializeDistribution(self):
    utils.raiseAMessage(self,'====== BasicMultiDimensional NDCartesianSpline initialize Distribution ======')
    if self.function_type == 'CDF':
      self._distribution = distribution1D.BasicMultiDimensionalCartesianSpline(str(self.data_filename),True)
    else:
      self._distribution = distribution1D.BasicMultiDimensionalCartesianSpline(str(self.data_filename),False)

  def cdf(self,x):
    coordinate = distribution1D.vectord_cxx(len(x))
    for i in range(len(x)):
      coordinate[i] = x[i]
    return self._distribution.Cdf(coordinate)

  def ppf(self,x):
    return self._distribution.InverseCdf(x,random())

  def pdf(self,x):
    coordinate = distribution1D.vectord_cxx(len(x))
    for i in range(len(x)):
      coordinate[i] = x[i]
    return self._distribution.Pdf(coordinate)

  def cellIntegral(self,x,dx):
    coordinate = distribution1D.vectord_cxx(len(x))
    dxs        = distribution1D.vectord_cxx(len(x))
    for i in range(len(x)):
      coordinate[i] = x[i]
      dxs[i]=dx[i]
    return self._distribution.cellIntegral(coordinate,dxs)

  def inverseMarginalDistribution (self, x, variable):
    if (x>=0.0) and (x<=1.0):
      return self._distribution.inverseMarginal(x, variable)
    else:
      utils.raiseAnError(ValueError,self,'NDInverseWeight: inverseMarginalDistribution(x) with x outside [0.0,1.0]')

  def untruncatedCdfComplement(self, x):
    utils.raiseAnError(NotImplementedError,self,'untruncatedCdfComplement not yet implemented for ' + self.type)

  def untruncatedHazard(self, x):
    utils.raiseAnError(NotImplementedError,self,'untruncatedHazard not yet implemented for ' + self.type)

  def untruncatedMean(self):
    utils.raiseAnError(NotImplementedError,self,'untruncatedMean not yet implemented for ' + self.type)

  def untruncatedMedian(self):
    utils.raiseAnError(NotImplementedError,self,'untruncatedMedian not yet implemented for ' + self.type)

  def untruncatedMode(self):
    utils.raiseAnError(NotImplementedError,self,'untruncatedMode not yet implemented for ' + self.type)

  def rvs(self,*args):
    return self._distribution.InverseCdf(random(),random())

class NDScatteredMS(NDimensionalDistributions):
  def __init__(self):
    NDimensionalDistributions.__init__(self)
    self.p  = None
    self.precision = None
    self.type = 'NDScatteredMS'

  def _readMoreXML(self,xmlNode):
    NDimensionalDistributions._readMoreXML(self, xmlNode)
    p_find = xmlNode.find('p')
    if p_find != None: self.p = float(p_find.text)
    else: utils.raiseAnError(IOError,self,'Minkowski distance parameter <p> not found in NDScatteredMS distribution')
    precision_find = xmlNode.find('precision')
    if precision_find != None: self.precision = int(precision_find.text)
    else: utils.raiseAnError(IOError,self,'precision parameter <precision> not found in NDScatteredMS distribution')
    self.initializeDistribution()

  def addInitParams(self,tempDict):
    NDimensionalDistributions.addInitParams(self, tempDict)
    tempDict['p'] = self.p
    tempDict['precision'] = self.precision

  def initializeDistribution(self):
    #NDimensionalDistributions.initializeDistribution()
    self._distribution = distribution1D.BasicMultiDimensionalScatteredMS(self.p,self.precision)

  def cdf(self,x):
    return self._distribution.Cdf(x)

  def ppf(self,x):
    return self._distribution.InverseCdf(x)

  def pdf(self,x):
    return self._distribution.Pdf(x)

  def untruncatedCdfComplement(self, x):
    utils.raiseAnError(NotImplementedError,self,'untruncatedCdfComplement not yet implemented for ' + self.type)

  def untruncatedHazard(self, x):
    utils.raiseAnError(NotImplementedError,self,'untruncatedHazard not yet implemented for ' + self.type)

  def untruncatedMean(self, x):
    utils.raiseAnError(NotImplementedError,self,'untruncatedMean not yet implemented for ' + self.type)

  def untruncatedMedian(self, x):
    utils.raiseAnError(NotImplementedError,self,'untruncatedMedian not yet implemented for ' + self.type)

  def untruncatedMode(self, x):
    utils.raiseAnError(NotImplementedError,self,'untruncatedMode not yet implemented for ' + self.type)

  def rvs(self,*args):
    utils.raiseAnError(NotImplementedError,self,'rvs not yet implemented for ' + self.type)


class MultivariateNormal(NDimensionalDistributions):

  def __init__(self):
    NDimensionalDistributions.__init__(self)
    self.type = 'MultivariateNormal'
    self.mu  = None

  def _readMoreXML(self,xmlNode):
    NDimensionalDistributions._readMoreXML(self, xmlNode)

    data_filename = xmlNode.find('data_filename')
    if data_filename != None: self.data_filename = self.working_dir+data_filename.text
    else: utils.raiseAnError(IOError,self,'<data_filename> parameter needed for MultivariateNormal Distributions!!!!')

    mu = xmlNode.find('mu')
    if data_filename != None: self.mu = [float(i) for i in mu.text.split()]
    else: utils.raiseAnError(IOError,self,'<mu> parameter needed for MultivariateNormal Distributions!!!!')

    self.initializeDistribution()

  def addInitParams(self,tempDict):
    NDimensionalDistributions.addInitParams(self, tempDict)

  def initializeDistribution(self):
    utils.raiseAMessage(self,'====== BasicMultiDimensional MultivariateNormal initialize distribution ======')
    mu = distribution1D.vectord_cxx(len(self.mu))
    for i in range(len(self.mu)):
      mu[i] = self.mu[i]
    self._distribution = distribution1D.BasicMultivariateNormal(str(self.data_filename), mu)

  def cdf(self,x):
    coordinate = distribution1D.vectord_cxx(len(x))
    for i in range(len(x)):
      coordinate[i] = x[i]
    return self._distribution.Cdf(coordinate)

  def ppf(self,x):
    return self._distribution.InverseCdf(x,random())

  def pdf(self,x):
    coordinate = distribution1D.vectord_cxx(len(x))
    for i in range(len(x)):
      coordinate[i] = x[i]
    return self._distribution.Pdf(coordinate)

  def cellIntegral(self,x,dx):
    coordinate = distribution1D.vectord_cxx(len(x))
    dxs        = distribution1D.vectord_cxx(len(x))
    for i in range(len(x)):
      coordinate[i] = x[i]
      dxs[i]=dx[i]
    return self._distribution.cellIntegral(coordinate,dxs)

  def inverseMarginalDistribution (self, x, variable):
    if (x>0.0) and (x<1.0):
      return self._distribution.inverseMarginal(x, variable)
    else:
      utils.raiseAnError(ValueError,self,'NDInverseWeight: inverseMarginalDistribution(x) with x outside [0.0,1.0]')

  def untruncatedCdfComplement(self, x):
    utils.raiseAnError(NotImplementedError,self,'untruncatedCdfComplement not yet implemented for ' + self.type)

  def untruncatedHazard(self, x):
    utils.raiseAnError(NotImplementedError,self,'untruncatedHazard not yet implemented for ' + self.type)

  def untruncatedMean(self, x):
    utils.raiseAnError(NotImplementedError,self,'untruncatedMean not yet implemented for ' + self.type)

  def untruncatedMedian(self, x):
    utils.raiseAnError(NotImplementedError,self,'untruncatedMedian not yet implemented for ' + self.type)

  def untruncatedMode(self, x):
    utils.raiseAnError(NotImplementedError,self,'untruncatedMode not yet implemented for ' + self.type)

  def rvs(self,*args):
    return self._distribution.InverseCdf(random(),random())


__base                        = 'Distribution'
__interFaceDict               = {}
__interFaceDict['Uniform'          ] = Uniform
__interFaceDict['Normal'           ] = Normal
__interFaceDict['Gamma'            ] = Gamma
__interFaceDict['Beta'             ] = Beta
__interFaceDict['Triangular'       ] = Triangular
__interFaceDict['Poisson'          ] = Poisson
__interFaceDict['Binomial'         ] = Binomial
__interFaceDict['Bernoulli'        ] = Bernoulli
__interFaceDict['Logistic'         ] = Logistic
__interFaceDict['Exponential'      ] = Exponential
__interFaceDict['LogNormal'        ] = LogNormal
__interFaceDict['Weibull'          ] = Weibull
__interFaceDict['NDInverseWeight'  ] = NDInverseWeight
__interFaceDict['NDScatteredMS'    ] = NDScatteredMS
__interFaceDict['NDCartesianSpline'] = NDCartesianSpline
__interFaceDict['MultivariateNormal'] = MultivariateNormal
__knownTypes                  = __interFaceDict.keys()

def knownTypes():
  return __knownTypes

def returnInstance(Type):
  try: return __interFaceDict[Type]()
  except KeyError: utils.raiseAnError(NameError,'DISTRIBUTIONS','not known '+__base+' type '+Type)<|MERGE_RESOLUTION|>--- conflicted
+++ resolved
@@ -65,12 +65,8 @@
     self.lowerBound           = 0.0  # Left bound
     self.__adjustmentType     = '' # this describe how the re-normalization to preserve the probability should be done for truncated distributions
     self.dimensionality       = None # Dimensionality of the distribution (1D or ND)
-<<<<<<< HEAD
     self.disttype             = None # distribution type (continuous or discrete)
-    self.printTag             = returnPrintTag('DISTRIBUTIONS')
-=======
     self.printTag             = utils.returnPrintTag('DISTRIBUTIONS')
->>>>>>> b27a102e
     self.preferredPolynomials = None  # best polynomial for probability-weighted norm of error
     self.preferredQuadrature  = None  # best quadrature for probability-weighted norm of error
     self.compatibleQuadrature = [] #list of compatible quadratures
