--- conflicted
+++ resolved
@@ -254,13 +254,8 @@
   """
   return stochasticEnv.seedRandom(value)
 
-<<<<<<< HEAD
-def randomIntegers(low,high):
+def randomIntegers(low,high,caller):
   """
-=======
-def randomIntegers(low,high,caller):
-  '''
->>>>>>> 2322e6ea
   Function to get a random integer
   @ In, low, integer -> low boundary
   @ In, high, integer -> upper boundary
@@ -274,13 +269,8 @@
     raw_int = max(low,min(raw_int,high))
   return raw_int
 
-<<<<<<< HEAD
-def randomPermutation(l):
+def randomPermutation(l,caller):
   """
-=======
-def randomPermutation(l,caller):
-  '''
->>>>>>> 2322e6ea
   Function to get a random permutation
   @ In, l, list -> list to be permuted
   @ Out, list, randomly permuted list
@@ -1197,21 +1187,7 @@
     Distribution._readMoreXML(self, xmlNode)
     working_dir = xmlNode.find('working_dir')
     if working_dir != None: self.working_dir = working_dir.text
-<<<<<<< HEAD
-    """
-    data_filename = xmlNode.find('data_filename')
-    if data_filename != None: self.data_filename = self.working_dir+data_filename.text
-    else: raisea Exception(self.printTag+': ' +utils.returnPrintPostTag('ERROR') + '-> <data_filename> parameter needed for MultiDimensional Distributions!!!!')
-
-    function_type = xmlNode.find('function_type')
-    if not function_type: self.function_type = 'CDF'
-    else:
-      self.function_type = function_type.upper()
-      if self.function_type not in ['CDF','PDF']:  raisea Exception(self.printTag+': ' +utils.returnPrintPostTag('ERROR') + '-> <function_type> parameter needs to be either CDF or PDF in MultiDimensional Distributions!!!!')
-    """
-=======
-
->>>>>>> 2322e6ea
+
   def addInitParams(self,tempDict):
     Distribution.addInitParams(self, tempDict)
     tempDict['function_type'] = self.function_type
