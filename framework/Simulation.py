"""
Module that contains the driver for the whole the simulation flow (Simulation Class)
"""
#for future compatibility with Python 3--------------------------------------------------------------
from __future__ import division, print_function, unicode_literals, absolute_import
import warnings
warnings.simplefilter('default',DeprecationWarning)
#End compatibility block for Python 3----------------------------------------------------------------

#External Modules------------------------------------------------------------------------------------
import xml.etree.ElementTree as ET
import os,subprocess
import math
import sys
import io
import string
#External Modules End--------------------------------------------------------------------------------

#Internal Modules------------------------------------------------------------------------------------
import Steps
import DataObjects
import Samplers
import Models
import Tests
import Distributions
import Databases
import Functions
import OutStreamManager
from JobHandler import JobHandler
import MessageHandler
import utils
from FileObject import FileObject
#Internal Modules End--------------------------------------------------------------------------------

#----------------------------------------------------------------------------------------------------
class SimulationMode(MessageHandler.MessageUser):
  """SimulationMode allows changes to the how the simulation
  runs are done.  modifySimulation lets the mode change runInfoDict
  and other parameters.  runOverride lets the mode do the running instead
  of simulation. """
  def __init__(self,simulation):
    self.__simulation = simulation
    self.messageHandler = simulation.messageHandler
    self.printTag = 'SIMULATION MODE'

  def doOverrideRun(self):
    """If doOverrideRun is true, then use runOverride instead of
    running the simulation normally.  This method should call
    simulation.run somehow
    """
    return False

  def runOverride(self):
    """this can completely override the Simulation's run method"""
    pass

  def modifySimulation(self):
    """modifySimulation is called after the runInfoDict has been setup.
    This allows the mode to change any parameters that need changing.
    This typically modifies the precommand and the postcommand that
    are put infront of the command and after the command.
    """
    import multiprocessing
    try:
      if multiprocessing.cpu_count() < self.__simulation.runInfoDict['batchSize']:
        self.raiseAWarning("cpu_count",multiprocessing.cpu_count(),"< batchSize",self.__simulation.runInfoDict['batchSize'])
    except NotImplementedError:
      pass

  def XMLread(self,xmlNode):
    """XMLread is called with the mode node, and can be used to
    get extra parameters needed for the simulation mode.
    """
    pass

def splitCommand(s):
  """Splits the string s into a list that can be used for the command
  So for example splitCommand("ab bc c 'el f' \"bar foo\" ") ->
  ['ab', 'bc', 'c', 'el f', 'bar foo']
  Bugs: Does not handle quoted strings with different kinds of quotes
  """
  n = 0
  retList = []
  in_quote = False
  buffer = ""
  while n < len(s):
    current = s[n]
    if current in string.whitespace and not in_quote:
      if len(buffer) > 0: #found end of command
        retList.append(buffer)
        buffer = ""
    elif current in "\"'":
      if in_quote:
        in_quote = False
      else:
        in_quote = True
    else:
      buffer = buffer + current
    n += 1
  if len(buffer) > 0:
    retList.append(buffer)
  return retList

def createAndRunQSUB(simulation):
  """Generates a PBS qsub command to run the simulation"""
  # Check if the simulation has been run in PBS mode and, in case, construct the proper command
  #while true, this is not the number that we want to select
  coresNeeded = simulation.runInfoDict['batchSize']*simulation.runInfoDict['NumMPI']
  #batchSize = simulation.runInfoDict['batchSize']
  frameworkDir = simulation.runInfoDict["FrameworkDir"]
  ncpus = simulation.runInfoDict['NumThreads']
  jobName = simulation.runInfoDict['JobName'] if 'JobName' in simulation.runInfoDict.keys() else 'raven_qsub'
  #check invalid characters
  validChars = set(string.ascii_letters).union(set(string.digits)).union(set('-_'))
  if any(char not in validChars for char in jobName):
    simulation.raiseAnError(IOError,'JobName can only contain alphanumeric and "_", "-" characters! Received'+jobName)
  #check jobName for length
  if len(jobName) > 15:
    jobName = jobName[:10]+'-'+jobName[-4:]
    simulation.raiseAMessage('JobName is limited to 15 characters; truncating to '+jobName)
  #Generate the qsub command needed to run input
  command = ["qsub","-N",jobName]+\
            simulation.runInfoDict["clusterParameters"]+\
            ["-l",
             "select="+str(coresNeeded)+":ncpus="+str(ncpus)+":mpiprocs=1",
             "-l","walltime="+simulation.runInfoDict["expectedTime"],
             "-l","place=free","-v",
             'COMMAND="python Driver.py '+
             " ".join(simulation.runInfoDict["SimulationFiles"])+'"',
             os.path.join(frameworkDir,"raven_qsub_command.py")]
  #Change to frameworkDir so we find raven_qsub_command.sh
  os.chdir(frameworkDir)
  simulation.raiseAMessage(os.getcwd()+' '+str(command))
  subprocess.call(command)


#----------------------------------------------------------------------

class MPISimulationMode(SimulationMode):
  def __init__(self,simulation):
    SimulationMode.__init__(self,simulation)
    self.__simulation = simulation
    self.messageHandler = simulation.messageHandler
    #Figure out if we are in PBS
    self.__in_pbs = "PBS_NODEFILE" in os.environ
    self.__nodefile = False
    self.__runQsub = False
    self.printTag = 'MPI SIMULATION MODE'

  def modifySimulation(self):
    if self.__nodefile or self.__in_pbs:
      if not self.__nodefile:
        #Figure out number of nodes and use for batchsize
        nodefile = os.environ["PBS_NODEFILE"]
      else:
        nodefile = self.__nodefile
      lines = open(nodefile,"r").readlines()
      self.__simulation.runInfoDict['Nodes'] = list(lines)
      numMPI = self.__simulation.runInfoDict['NumMPI']
      oldBatchsize = self.__simulation.runInfoDict['batchSize']
      #the batchsize is just the number of nodes of which there is one
      # per line in the nodefile divided by the numMPI (which is per run)
      # and the floor and int and max make sure that the numbers are reasonable
      newBatchsize = max(int(math.floor(len(lines)/numMPI)),1)
      if newBatchsize != oldBatchsize:
        self.__simulation.runInfoDict['batchSize'] = newBatchsize
        self.raiseAWarning("changing batchsize from "+str(oldBatchsize)+" to "+str(newBatchsize))
      if newBatchsize > 1:
        #need to split node lines so that numMPI nodes are available per run
        workingDir = self.__simulation.runInfoDict['WorkingDir']
        for i in range(newBatchsize):
          node_file = open(os.path.join(workingDir,"node_"+str(i)),"w")
          for line in lines[i*numMPI:(i+1)*numMPI]:
            node_file.write(line)
          node_file.close()
        #then give each index a separate file.
        nodeCommand = "-f %BASE_WORKING_DIR%/node_%INDEX% "
      else:
        #If only one batch just use original node file
        nodeCommand = "-f "+nodefile
    else:
      #Not in PBS, so can't look at PBS_NODEFILE and none supplied in input
      newBatchsize = self.__simulation.runInfoDict['batchSize']
      numMPI = self.__simulation.runInfoDict['NumMPI']
      #TODO, we don't have a way to know which machines it can run on
      # when not in PBS so just distribute it over the local machine:
      nodeCommand = " "

    #Disable MPI processor affinity, which causes multiple processes
    # to be forced to the same thread.
    os.environ["MV2_ENABLE_AFFINITY"] = "0"

    # Create the mpiexec pre command
    self.__simulation.runInfoDict['precommand'] = "mpiexec "+nodeCommand+" -n "+str(numMPI)+" "+self.__simulation.runInfoDict['precommand']
    if(self.__simulation.runInfoDict['NumThreads'] > 1):
      #add number of threads to the post command.
      self.__simulation.runInfoDict['postcommand'] = " --n-threads=%NUM_CPUS% "+self.__simulation.runInfoDict['postcommand']
    self.raiseAMessage("precommand: "+self.__simulation.runInfoDict['precommand']+", postcommand: "+self.__simulation.runInfoDict['postcommand'])

  def doOverrideRun(self):
    # Check if the simulation has been run in PBS mode and if run QSUB
    # has been requested, in case, construct the proper command
    return (not self.__in_pbs) and self.__runQsub

  def runOverride(self):
    #Check and see if this is being accidently run
    assert self.__runQsub and not self.__in_pbs
    createAndRunQSUB(self.__simulation)


  def XMLread(self, xmlNode):
    for child in xmlNode:
      if child.tag == "nodefileenv":
        self.__nodefile = os.environ[child.text.strip()]
      elif child.tag == "nodefile":
        self.__nodefile = child.text.strip()
      elif child.tag.lower() == "runqsub":
        self.__runQsub = True
      else:
        self.raiseADebug("We should do something with child "+str(child))
    return


#-----------------------------------------------------------------------------------------------------
<<<<<<< HEAD
class Simulation(object):
  """
=======
class Simulation(MessageHandler.MessageUser):
  '''
>>>>>>> add2a128
  This is a class that contain all the object needed to run the simulation
  Usage:
  myInstance = Simulation()                          !Generate the instance
  myInstance.XMLread(xml.etree.ElementTree.Element)  !This method generate all the objects living in the simulation
  myInstance.initialize()                            !This method takes care of setting up the directory/file environment with proper checks
  myInstance.run()                                   !This method run the simulation
  Utility methods:
   myInstance.printDicts                              !prints the dictionaries representing the whole simulation
   myInstance.setInputFiles                           !re-associate the set of files owned by the simulation
   myInstance.getDefaultInputFile                     !return the default name of the input file read by the simulation
  Inherited from the BaseType class:
   myInstance.whoAreYou()                             !inherited from BaseType class-
   myInstance.myInitializzationParams()               !see BaseType class-
   myInstance.myClassmyCurrentSetting()               !see BaseType class-

  --how to add a new entity <myClass> to the simulation--
  Add an import for the module where it is defined. Convention is that the module is named with the plural
   of the base class of the module: <MyModule>=<myClass>+'s'.
   The base class of the module is by convention named as the new type of simulation component <myClass>.
   The module should contain a set of classes named <myType> that are child of the base class <myClass>.
   The module should possess a function <MyModule>.returnInstance('<myType>',caller) that returns a pointer to the class <myType>.
  Add in Simulation.__init__ the following
   self.<myClass>Dict = {}
   self.addWhatDict['<myClass>'] = <MyModule>
   self.whichDict['<myClass>'  ] = self.<myClass>+'Dict'
  The XML describing the new entity should be organized as it follows:
   <MyModule (camelback with first letter capital)>
     <MyType (camelback with first letter capital) name='here a user given name' subType='here additional specialization'>
       <if needed more xml nodes>
     </MyType>
   </MyModule>

  --Comments on the simulation environment--
  every type of element living in the simulation should be uniquely identified by type and name not by sub-type
  !!!!Wrong!!!!!!!!!!!!!!!!:
  Class: distribution, type: normal,     name: myDistribution
  Class: distribution, type: triangular, name: myDistribution
  Correct:
  type: distribution, type: normal,      name: myNormalDist
  type: distribution, type: triangular,  name: myTriDist

  Using the attribute in the xml node <MyType> type discouraged to avoid confusion
  """

  def __init__(self,frameworkDir,verbosity='all'):
    self.FIXME          = False
    #establish message handling: the error, warning, message, and debug print handler
    self.messageHandler = MessageHandler.MessageHandler()
    self.verbosity      = verbosity
    callerLength        = 25
    tagLength           = 15
    suppressErrs        = False
    self.messageHandler.initialize({'verbosity':self.verbosity, 'callerLength':callerLength, 'tagLength':tagLength, 'suppressErrs':suppressErrs})
    sys.path.append(os.getcwd())
    #this dictionary contains the general info to run the simulation
    self.runInfoDict = {}
    self.runInfoDict['DefaultInputFile'  ] = 'test.xml'   #Default input file to use
    self.runInfoDict['SimulationFiles'   ] = []           #the xml input file
    self.runInfoDict['ScriptDir'         ] = os.path.join(os.path.dirname(frameworkDir),"scripts") # the location of the pbs script interfaces
    self.runInfoDict['FrameworkDir'      ] = frameworkDir # the directory where the framework is located
    self.runInfoDict['WorkingDir'        ] = ''           # the directory where the framework should be running
    self.runInfoDict['TempWorkingDir'    ] = ''           # the temporary directory where a simulation step is run
    self.runInfoDict['NumMPI'            ] = 1            # the number of mpi process by run
    self.runInfoDict['NumThreads'        ] = 1            # Number of Threads by run
    self.runInfoDict['numProcByRun'      ] = 1            # Total number of core used by one run (number of threads by number of mpi)
    self.runInfoDict['batchSize'         ] = 1            # number of contemporaneous runs
    self.runInfoDict['ParallelCommand'   ] = ''           # the command that should be used to submit jobs in parallel (mpi)
    self.runInfoDict['ThreadingCommand'  ] = ''           # the command should be used to submit multi-threaded
    self.runInfoDict['numNode'           ] = 1            # number of nodes
    #self.runInfoDict['procByNode'        ] = 1            # number of processors by node
    self.runInfoDict['totalNumCoresUsed' ] = 1            # total number of cores used by driver
    self.runInfoDict['queueingSoftware'  ] = ''           # queueing software name
    self.runInfoDict['stepName'          ] = ''           # the name of the step currently running
    self.runInfoDict['precommand'        ] = ''           # Add to the front of the command that is run
    self.runInfoDict['postcommand'       ] = ''           # Added after the command that is run.
    self.runInfoDict['delSucLogFiles'    ] = False        # If a simulation (code run) has not failed, delete the relative log file (if True)
    self.runInfoDict['deleteOutExtension'] = []           # If a simulation (code run) has not failed, delete the relative output files with the listed extension (comma separated list, for example: 'e,r,txt')
    self.runInfoDict['mode'              ] = ''           # Running mode.  Curently the only mode supported is mpi but others can be added with custom modes.
    self.runInfoDict['Nodes'             ] = []           # List of  node IDs. Filled only in case RAVEN is run in a DMP machine
    self.runInfoDict['expectedTime'      ] = '10:00:00'   # How long the complete input is expected to run.
    self.runInfoDict['logfileBuffer'     ] = int(io.DEFAULT_BUFFER_SIZE)*50 # logfile buffer size in bytes
    self.runInfoDict['clusterParameters' ] = []           # Extra parameters to use with the qsub command.

    #Following a set of dictionaries that, in a manner consistent with their names, collect the instance of all objects needed in the simulation
    #Theirs keywords in the dictionaries are the the user given names of data, sampler, etc.
    #The value corresponding to a keyword is the instance of the corresponding class
    self.stepsDict            = {}
    self.dataDict             = {}
    self.samplersDict         = {}
    self.modelsDict           = {}
    self.testsDict            = {}
    self.distributionsDict    = {}
    self.dataBasesDict        = {}
    self.functionsDict        = {}
    self.filesDict            = {} #this is different, for each file rather than an instance it just returns the absolute path of the file
    self.OutStreamManagerPlotDict  = {}
    self.OutStreamManagerPrintDict = {}
    self.stepSequenceList     = [] #the list of step of the simulation

    #list of supported queue-ing software:
    self.knownQueueingSoftware = []
    self.knownQueueingSoftware.append('None')
    self.knownQueueingSoftware.append('PBS Professional')

    #Dictionary of mode handlers for the
    self.__modeHandlerDict           = {}
    self.__modeHandlerDict['mpi']    = MPISimulationMode

    #this dictionary contain the static factory that return the instance of one of the allowed entities in the simulation
    #the keywords are the name of the module that contains the specialization of that specific entity
    self.addWhatDict  = {}
    self.addWhatDict['Steps'            ] = Steps
    self.addWhatDict['DataObjects'      ] = DataObjects
    self.addWhatDict['Samplers'         ] = Samplers
    self.addWhatDict['Models'           ] = Models
    self.addWhatDict['Tests'            ] = Tests
    self.addWhatDict['Distributions'    ] = Distributions
    self.addWhatDict['Databases'        ] = Databases
    self.addWhatDict['Functions'        ] = Functions
    self.addWhatDict['OutStreamManager' ] = {}
    self.addWhatDict['OutStreamManager' ]['Plot' ] = OutStreamManager
    self.addWhatDict['OutStreamManager' ]['Print'] = OutStreamManager

    #Mapping between an entity type and the dictionary containing the instances for the simulation
    self.whichDict = {}
    self.whichDict['Steps'           ] = self.stepsDict
    self.whichDict['DataObjects'     ] = self.dataDict
    self.whichDict['Samplers'        ] = self.samplersDict
    self.whichDict['Models'          ] = self.modelsDict
    self.whichDict['Tests'           ] = self.testsDict
    self.whichDict['RunInfo'         ] = self.runInfoDict
    self.whichDict['Files'           ] = self.filesDict
    self.whichDict['Distributions'   ] = self.distributionsDict
    self.whichDict['Databases'       ] = self.dataBasesDict
    self.whichDict['Functions'       ] = self.functionsDict
    self.whichDict['OutStreamManager'] = {}
    self.whichDict['OutStreamManager']['Plot' ] = self.OutStreamManagerPlotDict
    self.whichDict['OutStreamManager']['Print'] = self.OutStreamManagerPrintDict
    #the handler of the runs within each step
    self.jobHandler    = JobHandler()
    #handle the setting of how the jobHandler act
    self.__modeHandler = SimulationMode(self)
    self.printTag = 'SIMULATION'

  def setInputFiles(self,inputFiles):
    """Can be used to set the input files that the program received.
    These are currently used for cluster running where the program
    needs to be restarted on a different node."""
    self.runInfoDict['SimulationFiles'   ] = inputFiles

  def getDefaultInputFile(self):
    """Returns the default input file to read"""
    return self.runInfoDict['DefaultInputFile']

  def __createAbsPath(self,filein):
    """assuming that the file in is already in the self.filesDict it places, as value, the absolute path"""
    if '~' in filein : filein = os.path.expanduser(filein)
    if not os.path.isabs(filein):
      self.filesDict[filein] = FileObject(os.path.normpath(os.path.join(self.runInfoDict['WorkingDir'],filein)))

  def __checkExistPath(self,filein):
<<<<<<< HEAD
    """assuming that the file in is already in the self.filesDict it checks the existence"""
    if not os.path.exists(self.filesDict[filein]): utils.raiseAnError(IOError,self,'The file '+ filein +' has not been found')

  def XMLread(self,xmlNode,runInfoSkip = set(),xmlFilename=None):
    """parses the xml input file, instances the classes need to represent all objects in the simulation"""
    if 'debug' in xmlNode.attrib.keys():
      if xmlNode.attrib['debug'].lower()   in utils.stringsThatMeanTrue() : self.debug=True
      elif xmlNode.attrib['debug'].lower() in utils.stringsThatMeanFalse(): self.debug=False
      else                                 : utils.raiseAnError(IOError,self,'Not understandable keyword to set up the debug level: '+str(xmlNode.attrib['debug']))
=======
    '''assuming that the file in is already in the self.filesDict it checks the existence'''
    if not os.path.exists(self.filesDict[filein]): self.raiseAnError(IOError,'The file '+ filein +' has not been found')

  def XMLread(self,xmlNode,runInfoSkip = set(),xmlFilename=None):
    '''parses the xml input file, instances the classes need to represent all objects in the simulation'''
    self.verbosity = xmlNode.attrib['verbosity'] if 'verbosity' in xmlNode.attrib.keys() else 'all'
    self.messageHandler.verbosity = self.verbosity
>>>>>>> add2a128
    try:    runInfoNode = xmlNode.find('RunInfo')
    except: self.raiseAnError(IOError,'The run info node is mandatory')
    self.__readRunInfo(runInfoNode,runInfoSkip,xmlFilename)
    for child in xmlNode:
      if child.tag in list(self.whichDict.keys()):
        self.raiseADebug('-'*2+' Reading the block: {0:15}'.format(str(child.tag))+2*'-')
        Class = child.tag
        if len(child.attrib.keys()) == 0: globalAttributes = {}
        else:
          globalAttributes = child.attrib
          if 'verbosity' in globalAttributes.keys(): self.verbosity = globalAttributes['verbosity']
        if Class != 'RunInfo':
          for childChild in child:
            subType = childChild.tag
            if 'name' in childChild.attrib.keys():
              name = childChild.attrib['name']
              self.raiseADebug('Reading type '+str(childChild.tag)+' with name '+name)
              #place the instance in the proper dictionary (self.whichDict[Type]) under his name as key,
              #the type is the general class (sampler, data, etc) while childChild.tag is the sub type
#              if name not in self.whichDict[Class].keys():  self.whichDict[Class][name] = self.addWhatDict[Class].returnInstance(childChild.tag,self)
              if Class != 'OutStreamManager':
                  if name not in self.whichDict[Class].keys():
                    if "needsRunInfo" in self.addWhatDict[Class].__dict__:
                      self.whichDict[Class][name] = self.addWhatDict[Class].returnInstance(childChild.tag,self.runInfoDict,self)
                    else:
                      self.whichDict[Class][name] = self.addWhatDict[Class].returnInstance(childChild.tag,self)
                  else: self.raiseAnError(IOError,'Redundant naming in the input for class '+Class+' and name '+name)
              else:
                  if name not in self.whichDict[Class][subType].keys():  self.whichDict[Class][subType][name] = self.addWhatDict[Class][subType].returnInstance(childChild.tag,self)
                  else: self.raiseAnError(IOError,'Redundant  naming in the input for class '+Class+' and sub Type'+subType+' and name '+name)
              #now we can read the info for this object
              #if globalAttributes and 'verbosity' in globalAttributes.keys(): localVerbosity = globalAttributes['verbosity']
              #else                                                      : localVerbosity = self.verbosity
              if Class != 'OutStreamManager': self.whichDict[Class][name].readXML(childChild, self.messageHandler, globalAttributes=globalAttributes)
              else: self.whichDict[Class][subType][name].readXML(childChild, self.messageHandler, globalAttributes=globalAttributes)
            else: self.raiseAnError(IOError,'not found name attribute for one '+Class)
      else: self.raiseAnError(IOError,'the '+child.tag+' is not among the known simulation components '+ET.tostring(child))
    if not set(self.stepSequenceList).issubset(set(self.stepsDict.keys())):
      self.raiseAnError(IOError,'The step list: '+str(self.stepSequenceList)+' contains steps that have no bee declared: '+str(list(self.stepsDict.keys())))

  def initialize(self):
    """check/created working directory, check/set up the parallel environment, call step consistency checker"""
    #check/generate the existence of the working directory
    if not os.path.exists(self.runInfoDict['WorkingDir']): os.makedirs(self.runInfoDict['WorkingDir'])
    #move the full simulation environment in the working directory
    os.chdir(self.runInfoDict['WorkingDir'])
    #add also the new working dir to the path
    sys.path.append(os.getcwd())
    #check consistency and fill the missing info for the // runs (threading, mpi, batches)
    self.runInfoDict['numProcByRun'] = self.runInfoDict['NumMPI']*self.runInfoDict['NumThreads']
    oldTotalNumCoresUsed = self.runInfoDict['totalNumCoresUsed']
    self.runInfoDict['totalNumCoresUsed'] = self.runInfoDict['numProcByRun']*self.runInfoDict['batchSize']
    if self.runInfoDict['totalNumCoresUsed'] < oldTotalNumCoresUsed:
      #This is used to reserve some cores
      self.runInfoDict['totalNumCoresUsed'] = oldTotalNumCoresUsed
    elif oldTotalNumCoresUsed > 1: #If 1, probably just default
      self.raiseAWarning("overriding totalNumCoresUsed",oldTotalNumCoresUsed,"to", self.runInfoDict['totalNumCoresUsed'])
    #transform all files in absolute path
    for key in self.filesDict.keys(): self.__createAbsPath(key)
    #Let the mode handler do any modification here
    self.__modeHandler.modifySimulation()
    self.jobHandler.initialize(self.runInfoDict,self.messageHandler)
    self.printDicts()
    for stepName, stepInstance in self.stepsDict.items():
      self.checkStep(stepInstance,stepName)

  def checkStep(self,stepInstance,stepName):
    """This method checks the coherence of the simulation step by step"""
    for [role,myClass,objectType,name] in stepInstance.parList:
      if myClass!= 'Step' and myClass not in list(self.whichDict.keys()):
        self.raiseAnError(IOError,'For step named '+stepName+' the role '+role+' has been assigned to an unknown class type '+myClass)
      if myClass != 'OutStreamManager':
          if name not in list(self.whichDict[myClass].keys()):
            self.raiseADebug('name: '+name)
            self.raiseADebug('list: '+str(list(self.whichDict[myClass].keys())))
            self.raiseADebug(str(self.whichDict[myClass]))
            self.raiseAnError(IOError,'In step '+stepName+' the class '+myClass+' named '+name+' supposed to be used for the role '+role+' has not been found')
      else:
          if name not in list(self.whichDict[myClass][objectType].keys()):
            self.raiseADebug('name: '+name)
            self.raiseADebug('list: '+str(list(self.whichDict[myClass][objectType].keys())))
            self.raiseADebug(str(self.whichDict[myClass][objectType]))
            self.raiseAnError(IOError,'In step '+stepName+' the class '+myClass+' named '+name+' supposed to be used for the role '+role+' has not been found')

      if myClass != 'Files':  # check if object type is consistent
        if myClass != 'OutStreamManager': objtype = self.whichDict[myClass][name].type
        else:                             objtype = self.whichDict[myClass][objectType][name].type
        if objectType != objtype.replace("OutStream",""):
          objtype = self.whichDict[myClass][name].type
          self.raiseAnError(IOError,'In step '+stepName+' the class '+myClass+' named '+name+' used for role '+role+' has mismatching type. Type is "'+objtype.replace("OutStream","")+'" != inputted one "'+objectType+'"!')

  def __readRunInfo(self,xmlNode,runInfoSkip,xmlFilename):
<<<<<<< HEAD
    """reads the xml input file for the RunInfo block"""
=======
    '''reads the xml input file for the RunInfo block'''
    if 'verbosity' in xmlNode.attrib.keys(): self.verbosity = xmlNode.attrib['verbosity']
    self.raiseAMessage('Global verbosity level is "',self.verbosity,'"',verbosity='quiet')
>>>>>>> add2a128
    for element in xmlNode:
      if element.tag in runInfoSkip:
        self.raiseAWarning("Skipped element ",element.tag)
      elif   element.tag == 'WorkingDir'        :
        temp_name = element.text
        if '~' in temp_name : temp_name = os.path.expanduser(temp_name)
        if os.path.isabs(temp_name):            self.runInfoDict['WorkingDir'        ] = temp_name
        elif "runRelative" in element.attrib:
          self.runInfoDict['WorkingDir'        ] = os.path.abspath(temp_name)
        else:
          if xmlFilename == None:
            self.raiseAnError(IOError,'Relative working directory requested but xmlFilename is None.')
          xmlDirectory = os.path.dirname(os.path.abspath(xmlFilename))
          raw_relative_working_dir = element.text.strip()
          self.runInfoDict['WorkingDir'] = os.path.join(xmlDirectory,raw_relative_working_dir)
      elif element.tag == 'JobName'           : self.runInfoDict['JobName'           ] = element.text.strip()
      elif element.tag == 'ParallelCommand'   : self.runInfoDict['ParallelCommand'   ] = element.text.strip()
      elif element.tag == 'queueingSoftware'  : self.runInfoDict['queueingSoftware'  ] = element.text.strip()
      elif element.tag == 'ThreadingCommand'  : self.runInfoDict['ThreadingCommand'  ] = element.text.strip()
      elif element.tag == 'NumThreads'        : self.runInfoDict['NumThreads'        ] = int(element.text)
      elif element.tag == 'numNode'           : self.runInfoDict['numNode'           ] = int(element.text)
      elif element.tag == 'totalNumCoresUsed' : self.runInfoDict['totalNumCoresUsed'   ] = int(element.text)
      elif element.tag == 'NumMPI'            : self.runInfoDict['NumMPI'            ] = int(element.text)
      elif element.tag == 'batchSize'         : self.runInfoDict['batchSize'         ] = int(element.text)
      elif element.tag == 'MaxLogFileSize'    : self.runInfoDict['MaxLogFileSize'    ] = int(element.text)
      elif element.tag == 'precommand'        : self.runInfoDict['precommand'        ] = element.text
      elif element.tag == 'postcommand'       : self.runInfoDict['postcommand'       ] = element.text
      elif element.tag == 'deleteOutExtension': self.runInfoDict['deleteOutExtension'] = element.text.strip().split(',')
      elif element.tag == 'delSucLogFiles'    :
        if element.text.lower() in utils.stringsThatMeanTrue(): self.runInfoDict['delSucLogFiles'    ] = True
        else                                            : self.runInfoDict['delSucLogFiles'    ] = False
      elif element.tag == 'logfileBuffer'      : self.runInfoDict['logfileBuffer'] = utils.convertMultipleToBytes(element.text.lower())
      elif element.tag == 'clusterParameters'  : self.runInfoDict['clusterParameters'] = splitCommand(element.text)
      elif element.tag == 'mode'               :
        self.runInfoDict['mode'] = element.text.strip().lower()
        #parallel environment
        if self.runInfoDict['mode'] in self.__modeHandlerDict:
          self.__modeHandler = self.__modeHandlerDict[self.runInfoDict['mode']](self)
          self.__modeHandler.XMLread(element)
        else:
          self.raiseAnError(IOError,"Unknown mode "+self.runInfoDict['mode'])
      elif element.tag == 'expectedTime'      : self.runInfoDict['expectedTime'      ] = element.text.strip()
      elif element.tag == 'Sequence':
        for stepName in element.text.split(','): self.stepSequenceList.append(stepName.strip())
      elif element.tag == 'Files':
        text = element.text.strip()
        for fileName in text.split(','):
          self.filesDict[fileName.strip()] = FileObject(fileName.strip())
      elif element.tag == 'DefaultInputFile'  : self.runInfoDict['DefaultInputFile'] = element.text.strip()
      elif element.tag == 'CustomMode' :
        modeName = element.text.strip()
        modeClass = element.attrib["class"]
        modeFile = element.attrib["file"]
        #XXX This depends on if the working directory has been set yet.
        # So switching the order of WorkingDir and CustomMode can
        # cause different results.
        modeFile = modeFile.replace("%BASE_WORKING_DIR%",self.runInfoDict['WorkingDir'])
        modeFile = modeFile.replace("%FRAMEWORK_DIR%",self.runInfoDict['FrameworkDir'])
        modeDir, modeFilename = os.path.split(modeFile)
        if modeFilename.endswith(".py"):
          modeModulename = modeFilename[:-3]
        else:
          modeModulename = modeFilename
        os.sys.path.append(modeDir)
        module = __import__(modeModulename)
        if modeName in self.__modeHandlerDict:
          runAWarning(self,"duplicate mode definition",modeName)
        self.__modeHandlerDict[modeName] = module.__dict__[modeClass]
      else:
        runAWarning(self,"Unhandled element ",element.tag)

  def printDicts(self):
    """utility function capable to print a summary of the dictionaries"""
    def __prntDict(Dict,msg):
      """utility function capable to print a dictionary"""
      msg=''
      for key in Dict:
        msg+=key+'= '+str(Dict[key])+'\n'
      msg=__prntDict(self.runInfoDict,msg)
      msg=__prntDict(self.stepsDict,msg)
      msg=__prntDict(self.dataDict,msg)
      msg=__prntDict(self.samplersDict,msg)
      msg=__prntDict(self.modelsDict,msg)
      msg=__prntDict(self.testsDict,msg)
      msg=__prntDict(self.filesDict,msg)
      msg=__prntDict(self.dataBasesDict,msg)
      msg=__prntDict(self.OutStreamManagerPlotDict,msg)
      msg=__prntDict(self.OutStreamManagerPrintDict,msg)
      msg=__prntDict(self.addWhatDict,msg)
      msg=__prntDict(self.whichDict,msg)
      self.raiseAMessage(msg)

  def run(self):
    """run the simulation"""
    #to do list
    #can we remove the check on the esistence of the file, it might make more sense just to check in case they are input and before the step they are used
    #
    self.raiseADebug('entering the run')
    #controlling the PBS environment
    if self.__modeHandler.doOverrideRun():
      self.__modeHandler.runOverride()
      return
    #loop over the steps of the simulation
    for stepName in self.stepSequenceList:
      stepInstance                     = self.stepsDict[stepName]   #retrieve the instance of the step
      self.raiseAMessage('')
      self.raiseAMessage('-'*2+' Beginning step {0:50}'.format(stepName+' of type: '+stepInstance.type)+2*'-')
      self.runInfoDict['stepName']     = stepName                   #provide the name of the step to runInfoDict
      stepInputDict                    = {}                         #initialize the input dictionary for a step. Never use an old one!!!!!
      stepInputDict['Input' ]          = []                         #set the Input to an empty list
      stepInputDict['Output']          = []                         #set the Output to an empty list
      #fill the take a a step input dictionary just to recall: key= role played in the step b= Class, c= Type, d= user given name
      for [key,b,c,d] in stepInstance.parList:
        #Only for input and output we allow more than one object passed to the step, so for those we build a list
        if key == 'Input' or key == 'Output':
            if b == 'OutStreamManager': stepInputDict[key].append(self.whichDict[b][c][d])
            else:                       stepInputDict[key].append(self.whichDict[b][d])
        else: stepInputDict[key] = self.whichDict[b][d]
        if key == 'Input' and b == 'Files': self.__checkExistPath(d) #if the input is a file, check if it exists
      #add the global objects
      stepInputDict['jobHandler'] = self.jobHandler
      #generate the needed assembler to send to the step
      for key in stepInputDict.keys():
        if type(stepInputDict[key]) == list: stepindict = stepInputDict[key]
        else                               : stepindict = [stepInputDict[key]]
        # check assembler. NB. If the assembler refers to an internal object the relative dictionary
        # needs to have the format {'internal':[(None,'variableName'),(None,'variable name')]}
        for stp in stepindict:
          if "whatDoINeed" in dir(stp):
            neededobjs    = {}
            neededObjects = stp.whatDoINeed()
            for mainClassStr in neededObjects.keys():
              #FIXME I don't know that this always returns a useful error.  In my case it gave me a ROM name for the stp and 'Model' for mainClassStr
              if mainClassStr not in self.whichDict.keys() and mainClassStr != 'internal': self.raiseAnError(IOError,'Main Class '+mainClassStr+' needed by '+stp.name + ' unknown!')
              neededobjs[mainClassStr] = {}
              for obj in neededObjects[mainClassStr]:
                if obj[1] in vars(self):
                  neededobjs[mainClassStr][obj[1]] = vars(self)[obj[1]]
                elif obj[1] in self.whichDict[mainClassStr].keys():
                  if obj[0]:
                    if obj[0] not in self.whichDict[mainClassStr][obj[1]].type: self.raiseAnError(IOError,'Type of requested object '+obj[1]+' does not match the actual type!'+ obj[0] + ' != ' + self.whichDict[mainClassStr][obj[1]].type)
                  neededobjs[mainClassStr][obj[1]] = self.whichDict[mainClassStr][obj[1]]
                else: self.raiseAnError(IOError,'Requested object '+obj[1]+' is not part of the Main Class '+mainClassStr + '!')
            stp.generateAssembler(neededobjs)
      #if 'Sampler' in stepInputDict.keys(): stepInputDict['Sampler'].generateDistributions(self.distributionsDict)
      #running a step
      stepInstance.takeAstep(stepInputDict)
      #---------------here what is going on? Please add comments-----------------
      for output in stepInputDict['Output']:
        if self.FIXME: self.raiseAMessage('This is for the filter, it needs to go when the filtering strategy is done')
        if "finalize" in dir(output):
          output.finalize()
      self.raiseAMessage('-'*2+' End step {0:50} '.format(stepName+' of type: '+stepInstance.type)+2*'-')<|MERGE_RESOLUTION|>--- conflicted
+++ resolved
@@ -222,13 +222,8 @@
 
 
 #-----------------------------------------------------------------------------------------------------
-<<<<<<< HEAD
-class Simulation(object):
+class Simulation(MessageHandler.MessageUser):
   """
-=======
-class Simulation(MessageHandler.MessageUser):
-  '''
->>>>>>> add2a128
   This is a class that contain all the object needed to run the simulation
   Usage:
   myInstance = Simulation()                          !Generate the instance
@@ -390,25 +385,13 @@
       self.filesDict[filein] = FileObject(os.path.normpath(os.path.join(self.runInfoDict['WorkingDir'],filein)))
 
   def __checkExistPath(self,filein):
-<<<<<<< HEAD
-    """assuming that the file in is already in the self.filesDict it checks the existence"""
-    if not os.path.exists(self.filesDict[filein]): utils.raiseAnError(IOError,self,'The file '+ filein +' has not been found')
+    """ assuming that the file in is already in the self.filesDict it checks the existence """
+    if not os.path.exists(self.filesDict[filein]): self.raiseAnError(IOError,'The file '+ filein +' has not been found')
 
   def XMLread(self,xmlNode,runInfoSkip = set(),xmlFilename=None):
-    """parses the xml input file, instances the classes need to represent all objects in the simulation"""
-    if 'debug' in xmlNode.attrib.keys():
-      if xmlNode.attrib['debug'].lower()   in utils.stringsThatMeanTrue() : self.debug=True
-      elif xmlNode.attrib['debug'].lower() in utils.stringsThatMeanFalse(): self.debug=False
-      else                                 : utils.raiseAnError(IOError,self,'Not understandable keyword to set up the debug level: '+str(xmlNode.attrib['debug']))
-=======
-    '''assuming that the file in is already in the self.filesDict it checks the existence'''
-    if not os.path.exists(self.filesDict[filein]): self.raiseAnError(IOError,'The file '+ filein +' has not been found')
-
-  def XMLread(self,xmlNode,runInfoSkip = set(),xmlFilename=None):
-    '''parses the xml input file, instances the classes need to represent all objects in the simulation'''
+    """ parses the xml input file, instances the classes need to represent all objects in the simulation """ 
     self.verbosity = xmlNode.attrib['verbosity'] if 'verbosity' in xmlNode.attrib.keys() else 'all'
     self.messageHandler.verbosity = self.verbosity
->>>>>>> add2a128
     try:    runInfoNode = xmlNode.find('RunInfo')
     except: self.raiseAnError(IOError,'The run info node is mandatory')
     self.__readRunInfo(runInfoNode,runInfoSkip,xmlFilename)
@@ -501,13 +484,9 @@
           self.raiseAnError(IOError,'In step '+stepName+' the class '+myClass+' named '+name+' used for role '+role+' has mismatching type. Type is "'+objtype.replace("OutStream","")+'" != inputted one "'+objectType+'"!')
 
   def __readRunInfo(self,xmlNode,runInfoSkip,xmlFilename):
-<<<<<<< HEAD
     """reads the xml input file for the RunInfo block"""
-=======
-    '''reads the xml input file for the RunInfo block'''
     if 'verbosity' in xmlNode.attrib.keys(): self.verbosity = xmlNode.attrib['verbosity']
     self.raiseAMessage('Global verbosity level is "',self.verbosity,'"',verbosity='quiet')
->>>>>>> add2a128
     for element in xmlNode:
       if element.tag in runInfoSkip:
         self.raiseAWarning("Skipped element ",element.tag)
