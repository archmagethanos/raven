--- conflicted
+++ resolved
@@ -125,15 +125,9 @@
       if inputFile.endswith(self.getInputExtension()):
         indexes.append(index)
         infiles.append(inputFile)
-<<<<<<< HEAD
-    parser = GenericParser.GenericParser(self.messageHandler,infiles)
-    parser.modifyInternalDictionary(**Kwargs)#['SampledVars'],**Kwargs['additionalEdits']) #TODO also need to send io vars (input, output filenames)
-    temps = list(str(origInputFiles[i].getAbsFile()) for i in indexes)
-=======
     parser = GenericParser.GenericParser(infiles)
     parser.modifyInternalDictionary(**Kwargs)
     temps = list(str(origInputFiles[i][:]) for i in indexes)
->>>>>>> 605e5712
     newInFiles = copy.deepcopy(currentInputFiles)
     for i in indexes:
       newInFiles[i] = os.path.join(os.path.split(temps[i])[0],Kwargs['prefix']+'~'+os.path.split(temps[i])[1])
