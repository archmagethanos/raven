# Copyright 2017 Battelle Energy Alliance, LLC
#
# Licensed under the Apache License, Version 2.0 (the "License");
# you may not use this file except in compliance with the License.
# You may obtain a copy of the License at
#
# http://www.apache.org/licenses/LICENSE-2.0
#
# Unless required by applicable law or agreed to in writing, software
# distributed under the License is distributed on an "AS IS" BASIS,
# WITHOUT WARRANTIES OR CONDITIONS OF ANY KIND, either express or implied.
# See the License for the specific language governing permissions and
# limitations under the License.
"""
  This module contains the Adaptive Sobol sampling strategy

  Created on May 21, 2016
  @author: alfoa
  supercedes Samplers.py from talbpw
"""
#for future compatibility with Python 3--------------------------------------------------------------
from __future__ import division, print_function, unicode_literals, absolute_import
import warnings
warnings.simplefilter('default',DeprecationWarning)
#if not 'xrange' in dir(__builtins__): xrange = range
#End compatibility block for Python 3----------------------------------------------------------------

#External Modules------------------------------------------------------------------------------------
import sys
import copy
import numpy as np
from operator import mul,itemgetter
from collections import OrderedDict
from functools import reduce
import xml.etree.ElementTree as ET
import itertools
#External Modules End--------------------------------------------------------------------------------

#Internal Modules------------------------------------------------------------------------------------
from .Sobol import Sobol
from .AdaptiveSparseGrid import AdaptiveSparseGrid
from utils import utils
from utils import InputData
import DataObjects
import SupervisedLearning
import Quadratures
import IndexSets
import Models
import MessageHandler
#Internal Modules End--------------------------------------------------------------------------------

class AdaptiveSobol(Sobol,AdaptiveSparseGrid):
  """
    Adaptive Sobol sampler to obtain points adaptively for training a HDMR ROM.
  """

  @classmethod
  def getInputSpecification(cls):
    """
      Method to get a reference to a class that specifies the input data for
      class cls.
      @ In, cls, the class for which we are retrieving the specification
      @ Out, inputSpecification, InputData.ParameterInput, class to use for
        specifying input of cls.
    """
    inputSpecification = super(AdaptiveSobol, cls).getInputSpecification()

    #Remove old convergence and convergenceStudy from AdaptiveSparseGrid
    inputSpecification.popSub("Convergence")
    inputSpecification.popSub("convergenceStudy")
    convergenceInput = InputData.parameterInputFactory("Convergence")

    convergenceInput.addSub(InputData.parameterInputFactory("relTolerance", contentType=InputData.FloatType))
    convergenceInput.addSub(InputData.parameterInputFactory("maxRuns", contentType=InputData.IntegerType))
    convergenceInput.addSub(InputData.parameterInputFactory("maxSobolOrder", contentType=InputData.IntegerType))
    convergenceInput.addSub(InputData.parameterInputFactory("progressParam", contentType=InputData.FloatType))
    convergenceInput.addSub(InputData.parameterInputFactory("logFile", contentType=InputData.StringType))
    convergenceInput.addSub(InputData.parameterInputFactory("subsetVerbosity", contentType=InputData.StringType))

    inputSpecification.addSub(convergenceInput)

    convergenceStudyInput = InputData.parameterInputFactory("convergenceStudy")

    convergenceStudyInput.addSub(InputData.parameterInputFactory("runStatePoints", contentType=InputData.StringType))
    convergenceStudyInput.addSub(InputData.parameterInputFactory("baseFilename", contentType=InputData.StringType))
    convergenceStudyInput.addSub(InputData.parameterInputFactory("pickle"))
    print(convergenceStudyInput.subs)

    inputSpecification.addSub(convergenceStudyInput)

    return inputSpecification

  def __init__(self):
    """
      The constructor.
      @ In, None
      @ Out, None
    """
    Sobol.__init__(self)

    #identification
    self.type            = 'AdaptiveSobolSampler'
    self.printTag        = 'SAMPLER ADAPTIVE SOBOL'
    self.stateCounter    = 0       #counts number of times adaptive step moves forward

    #input parameters
    self.maxSobolOrder   = None    #largest dimensionality of a subset combination
    #self.maxPolyOrder    = None   #largest polynomial order to use in subset sparse grids #TODO maybe someday
    self.maxRuns         = None    #most runs to allow total before quitting
    self.convValue       = None    #value to converge adaptive sampling to
    self.tweakParam      = 1.0     #ranges 0 (only polynomials) to 2 (only subsets)
    self.statesFile      = None    #file to log the progression of the adaptive sampling
    self.subVerbosity    = 'quiet' #verbosity level for the ROMs, samplers, dataobjects created within this sampler

    #assembly objects
    self.solns           = None    #solution database, PointSet data object
    self.ROM             = None    #HDMR rom that will be constructed with the samples found here

    #storage dictionaries
    self.ROMs            = {} #subset reduced-order models by subset: self.ROMs[target][subset]
    self.SQs             = {} #stores sparse grid quadrature objects
    self.samplers        = {} #stores adaptive sparse grid sampling objects
    self.romShell        = {} #stores Model.ROM objects for each subset
    self.iSets           = {} #adaptive index set objects by target,subset
    self.pointsNeeded    = {} #by subset, the points needed for next step in adaptive SG sampler
    self.pointsCollected = {} #by subset, the points collected for next stip in adaptive SG sampler
    self.subsets         = {} #subset gPC ROMs to be used in full HDMR ROM that have at least started training
    self.references      = {} #mean-value cut reference points by variable
    self.useSet          = {} #accepted subsets and the associated ROMs, as useSet[subset][target]

    #convergence parameters
    self.subsetImpact    = {}    #actual impact on variance by subset combo
    self.subsetExpImpact = {}    #estimated impact on variance by subset combo
    self.done            = False #boolean to track if we've converged, or gone over limit
    self.distinctPoints  = set() #list of points needed to make this ROM, for counting purposes
    self.numConverged    = 0     #tracking for persistance
    self.persistence     = 2     #set in input, the number of successive converges to require

    #convergence study
    self.doingStudy      = False  #true if convergenceStudy node defined for sampler
    self.studyFileBase   = 'out_' #can be replaced in input, not used if not doingStudy
    self.studyPoints     = []     #list of ints, runs at which to record a state
    self.studyPickle     = False  #if true, creates a pickle of rom at statepoints

    #attributes
    self.features        = None #ROM features of interest, also input variable list
    self.targets         = None #ROM outputs of interest

    #point lists
    self.sorted          = []       #points that have been sorted into appropriate objects
    self.submittedNotCollected = [] #list of points that have been generated but not collected
    self.inTraining      = []       #usually just one tuple, unless multiple items in simultaneous training

    self.addAssemblerObject('TargetEvaluation','1')

  def localInputAndChecks(self,xmlNode, paramInput):
    """
      Class specific xml inputs will be read here and checked for validity.
      @ In, xmlNode, xml.etree.ElementTree.Element, The xml element node that will be checked against the available options specific to this Sampler.
      @ In, paramInput, InputData.ParameterInput, the parsed parameters
      @ Out, None
    """
    #TODO remove using xmlNode
    Sobol.localInputAndChecks(self,xmlNode, paramInput)
    conv = xmlNode.find('Convergence')
    studyNode = xmlNode.find('convergenceStudy')
    if conv is None:
      self.raiseAnError(IOError,'"Convergence" node not found in input!')
    #self.convType      = conv.get('target',None) #TODO not implemented.  Currently only does variance.
    for child in conv:
      if child.tag == 'relTolerance':
        self.convValue = float(child.text)
      elif child.tag == 'maxRuns':
        self.maxRuns = int(child.text)
      elif child.tag == 'maxSobolOrder':
        self.maxSobolOrder = int(child.text)
      #elif child.tag== 'maxPolyOrder'   : self.maxPolyOrder  =   int(child.text) #TODO someday maybe.
      elif child.tag == 'progressParam':
        self.tweakParam = float(child.text)
      elif child.tag == 'logFile':
        self.statesFile = open(child.text,'w')
      elif child.tag == 'subsetVerbosity':
        self.subVerbosity = child.text.lower()
    if not 0 <= self.tweakParam <= 2:
      self.raiseAnError(IOError,'progressParam must be between 0 (only add polynomials) and 2 (only add subsets) (default 1).  Input value was',self.tweakParam,'!')
    if self.subVerbosity not in ['debug','all','quiet','silent']:
      self.raiseAWarning('subsetVerbosity parameter not recognized:',self.subVerbosity,' -> continuing with "quiet"')
      self.subVerbosity = 'quiet'
    if studyNode is not None:
      self.doingStudy = True
      self.studyPoints = studyNode.find('runStatePoints').text
      filebaseNode = studyNode.find('baseFilename')
      self.studyPickle = studyNode.find('pickle') is not None
      if filebaseNode is None:
        self.raiseAWarning('No baseFilename specified in convergenceStudy node!  Using "%s"...' %self.studyFileBase)
      else:
        self.studyFileBase = studyNode.find('baseFilename').text
      if self.studyPoints is None:
        self.raiseAnError(IOError,'convergenceStudy node was included, but did not specify the runStatePoints node!')
      else:
        try:
          self.studyPoints = list(int(i) for i in self.studyPoints.split(','))
        except ValueError as e:
          self.raiseAnError(IOError,'Convergence state point not recognizable as an integer!',e)
        self.studyPoints.sort()

  def localInitialize(self):
    """
      Will perform all initialization specific to this Sampler. For instance,
      creating an empty container to hold the identified surface points, error
      checking the optionally provided solution export and other preset values,
      and initializing the limit surface Post-Processor used by this sampler.
      @ In, None
      @ Out, None
    """
    #we don't use restarts in adaptive sampling
    if self.restartData is not None:
      self.raiseAnError(IOError,'AdaptiveSobol does not take Restart node!  Use TargetEvaluation instead.')
    #set up assembly-based objects
    self.solns = self.assemblerDict['TargetEvaluation'][0][3]
    SVL = self.readFromROM()
    self.targets = SVL.target
    self.subsetImpact = {key: dict({}) for key in self.targets}
    #generate quadratures and polynomials
    self._generateQuadsAndPolys(SVL)
    #set up reference case
    for var,dist in self.dists.items():
      self.references[var] = dist.untruncatedMean()
    #set up first subsets, the mono-dimensionals
    self.firstCombos = list(itertools.chain.from_iterable(itertools.combinations(self.features,r) for r in [0,1]))
    for c in self.firstCombos[:]:
      #already did reference case, so remove it
      if len(c)<1:
        self.firstCombos.remove(c)
        continue
      self._makeSubsetRom(c)
      self.inTraining.append( ('poly',c,self.samplers[c]._findHighestImpactIndex()) )
      #get the points needed to push this subset forward
      self._retrieveNeededPoints(c)
    #set up the nominal point for a run
    #  Note: neededPoints is not going to be the main method for queuing points, but it will take priority.
    self.neededPoints = [tuple(self.references[var] for var in self.features)]

  def localStillReady(self,ready):
    """
      Determines if sampler is prepared to provide another input.  If not, and
      if jobHandler is finished, this will end sampling.
      @ In,  ready, bool, a boolean representing whether the caller is prepared for another input.
      @ Out, ready, bool, a boolean representing whether the caller is prepared for another input.
    """
    #if we've already capped runs or are otherwise done, return False
    if self.done:
      self.raiseADebug('Sampler is already done; no more runs available.')
      return False
    #if for some reason we're not ready already, just return that
    if not ready:
      return ready
    #collect points that have been run
    self._sortNewPoints()
    #if starting set of points is not done, just return
    if len(self.neededPoints)>0:
      return True
    #look for any new points to run, if we don't have any
    while sum(len(self.pointsNeeded[s[1]]) for s in self.inTraining)<1:
      #since we don't need any points to sample, we can train
      for item in self.inTraining:
        sub = item[1]
        # whether we were training a poly or a new subset, we need to update the subset
        self._updateSubset(sub)
      # now that we've updated the subsets, we can train them and update the actual and expected impacts
      for item in self.inTraining:
        sub = item[1]
        #train it
        self.samplers[sub]._finalizeROM()
        self.romShell[sub].train(self.samplers[sub].solns)
        #update the actual impacts
        for t in self.targets:
          self.subsetImpact[t][sub] = self._calcActualImpact(sub,t)
          if sub in self.subsetExpImpact.keys():
            del self.subsetExpImpact[sub]
        #add new/update expected impacts of subsets
        self._generateSubsets(sub)
        #remove this item from the training queue
        self.inTraining.remove(item)
      #are we at maxRuns?  If so, we need to be done.
      if self.maxRuns is not None and len(self.distinctPoints)>self.maxRuns:
        self.raiseAMessage('Maximum runs reached!  No new polynomials or subsets will be added...')
        self._earlyExit()
        return False
      #get next-most influential poly/subset to add, update global error estimate
      which, toDoSub, poly = self._getLargestImpact()
      self.raiseAMessage('Next: %6s %8s%12s' %(which,','.join(toDoSub),str(poly)),'| error: %1.4e' %self.error,'| runs: %i' %len(self.distinctPoints))
      if self.statesFile is not None:
        self._printState(which,toDoSub,poly)
      #if doing a study and past a statepoint, record the statepoint
      if self.doingStudy:
        while len(self.studyPoints)>0 and len(self.distinctPoints) > self.studyPoints[0]:
          self._writeConvergencePoint(self.studyPoints[0])
          if self.studyPickle:
            self._writePickle(self.studyPoints[0])
          #remove the point
          if len(self.studyPoints)>1:
            self.studyPoints=self.studyPoints[1:]
          else:
            self.studyPoints = []
      #are we converged?
      if self.error < self.convValue:
        self.raiseAMessage('Convergence achieved!  No new polynomials or subsets will be added...')
        self._earlyExit()
        return False
      #otherwise, we're not done...
      #  -> use the information from _getLargestImpact to add either a poly or a subset
      if which == 'poly':
        self.inTraining.append(('poly',toDoSub,self.samplers[toDoSub]._findHighestImpactIndex()))
        samp = self.samplers[toDoSub]
        #add the poly to the subset sampler's training queue
        samp.inTraining.add(self.inTraining[-1][2])
        #add new necessary points to subset sampler
        samp._addNewPoints(samp._makeSparseQuad([self.inTraining[-1][2]]))
        #get those new needed points and store them locally
        self._retrieveNeededPoints(toDoSub)
      elif which == 'subset':
        self._makeSubsetRom(toDoSub)
        self.ROMs[toDoSub] = self.romShell[toDoSub].supervisedEngine.supervisedContainer[0]
        self.inTraining.append(('subset',toDoSub,self.romShell[toDoSub]))
        #get initial needed points and store them locally
        self._retrieveNeededPoints(toDoSub)
    #END while loop
    #if all the points we need are currently submitted but not collected, we have no points to offer
    if not self._havePointsToRun():
      return False
    #otherwise, we can submit points!
    return True

  def localGenerateInput(self,model,oldInput):
    """
      Function to select the next most informative point for refining the limit
      surface search.
      After this method is called, the self.inputInfo should be ready to be sent
      to the model
      @ In, model, model instance, an instance of a model
      @ In, oldInput, list, a list of the original needed inputs for the model (e.g. list of files, etc.)
      @ Out, None
    """
    #note: pointsNeeded is the collection of points needed by sampler,
    #      while neededPoints is just the reference point that needs running
    #if there's a point that THIS sampler needs, prioritize it
    self.inputInfo['ProbabilityWeight'] = 1.0
    if len(self.neededPoints)>0:
      pt = self.neededPoints.pop()
    #otherwise, take from the highest-impact sampler's needed points
    else:
      #pointsNeeded is in order from least to most impactful, so list reverse of keys.
      subsets = self.pointsNeeded.keys()
      subsets.reverse()
      #now they're in order of impact.  Look for the next point to run.
      found = False
      for sub in subsets:
        for p in self.pointsNeeded[sub]:
          pt = self._expandCutPoint(sub,p)
          if pt not in self.submittedNotCollected:
            self.submittedNotCollected.append(pt)
            found = True
            break
        if found:
          break
      if not found:
        #this should not occur, but is a good sign something went wrong in developing.
        self.raiseAnError(RuntimeError,'No point was found to generate!  This should not be possible...')
    #add the number of necessary distinct points to a set (so no duplicates).
    self.distinctPoints.add(pt)
    for v,varName in enumerate(self.features):
      # compute the SampledVarsPb for 1-D distribution
      if self.variables2distributionsMapping[varName]['totDim'] == 1:
        for key in varName.strip().split(','):
          self.values[key] = pt[v]
        self.inputInfo['SampledVarsPb'][varName] = self.distDict[varName].pdf(pt[v])
        self.inputInfo['ProbabilityWeight-'+varName] = self.inputInfo['SampledVarsPb'][varName]
      # compute the SampledVarsPb for N-D distribution
      elif self.variables2distributionsMapping[varName]['totDim'] > 1 and self.variables2distributionsMapping[varName]['reducedDim'] == 1:
        dist = self.variables2distributionsMapping[varName]['name']
        ndCoordinates = np.zeros(len(self.distributions2variablesMapping[dist]))
        positionList = self.distributions2variablesIndexList[dist]
        for varDict in self.distributions2variablesMapping[dist]:
          var = utils.first(varDict.keys())
          position = utils.first(varDict.values())
          location = -1
          for key in var.strip().split(','):
            if key in self.features:
              location = self.features.index(key)
              break
          if location > -1:
            ndCoordinates[positionList.index(position)] = pt[location]
          else:
            self.raiseAnError(IOError,'The variables ' + var + ' listed in adaptive sobol sampler, but not used in the ROM!' )
          for key in var.strip().split(','):
            self.values[key] = pt[location]
        self.inputInfo['SampledVarsPb'][varName] = self.distDict[varName].pdf(ndCoordinates)
        self.inputInfo['ProbabilityWeight-'+dist] = self.inputInfo['SampledVarsPb'][varName]
        self.inputInfo['ProbabilityWeight']*=self.inputInfo['ProbabilityWeight-'+dist]
    self.inputInfo['PointProbability'] = reduce(mul,self.inputInfo['SampledVarsPb'].values())
    # reassign SampledVarsPb to fully correlated variables
<<<<<<< HEAD
    self._reassignSampledVarsPbToFullyCorrVars()
    # reassign probability weight to correlated variables
    self._reassignPbWeightToCorrelatedVars()
=======
>>>>>>> fbee9e3d
    self.inputInfo['SamplerType'] = 'Adaptive Sparse Grids for Sobol'

  def _addPointToDataObject(self,subset,point):
    """
      Adds a cut point to the data object for the subset sampler.
      @ In, subset, tuple(string), the cut point
      @ In, point, tuple(int), the cut point to add
      @ Out, None
    """
    pointSet = self.samplers[subset].solns
    #first, check if the output is in the subset's existing solution set already
    _,inExisting = self.solns.realization(matchDict=self._tupleToDict(self._expandCutPoint(subset,point)))
    #add the point to the data set.
    rlz = dict((var,np.atleast_1d(inExisting[var])) for var in pointSet.getVars())
    pointSet.addRealization(rlz)

  def _calcActualImpact(self,subset,target):
    """
      Calculates the total impact of the current set.
      @ In, subset, tuple(str), new subset for which impact is considered
      @ Out, _calcActualImpact, float, the "error" reduced by acquiring the new point
    """
    #add the new term to the use set
    if subset not in self.useSet.keys():
      self.useSet[subset] = None
    self.useSet[subset] = self.ROMs[subset]
    #compute the impact as the contribution to the variance
    ### SAVING for FUTURE: attempt at improving Adaptive Sobol algorithm.
    # The problem is, until the (1,1,1,...,1) point is in the index set, it
    # claims a sensitivity of 0 for that subset (rightfully so), but that leads
    # into a problem searching unless you start with tensor [0,1] indices.
    #copyShell = copy.deepcopy(self.ROM)
    #copyShell.supervisedContainer = {}
    #for targ,rom in self.ROM.supervisedContainer.items():
    #  copyShell.supervisedContainer[targ] = copy.deepcopy(rom)
    #copyROM =  copyShell.supervisedContainer[target]
    #self._finalizeROM(rom=copyShell,include=[subset])
    #copyShell.train(self.solns)
    #sens,partVar = copyROM.getSensitivities()
    #if subset not in sens.keys(): return 0 #TODO will this result in a bad search?
    #TODO FIXME why is this not working, since I'm using "full" as the index set starter?
    #return sens[subset]
    ### END SAVING
    totvar = 0
    for s in self.useSet.keys():
      totvar += self.ROMs[s].__variance__(target)
    #avoid div by 0 error
    if totvar > 0:
      return self.ROMs[subset].__variance__(target)/totvar
    else:
      return self.ROMs[subset].__variance__(target)

  def _calcExpImpact(self,subset,target):
    """
      Estimates the importance (impact) of the subset, based on its predecessors
      @ In, subset, tuple(str), the subset spanning the cut plane of interest
      @ In, target, str, target to estimate impact for
      @ Out, impact, float, the expected impact
    """
    #estimate impact as the product of predecessors
    #TODO this could be improved for higher dimensions, ie s(a,b,c) = s(a)*s(b)*s(c) or s(a,b)*s(c) or ?
    #for now, using product of all of the immediate predecessors, which seems to be an okay guess
    impact = 1
    for sub in self.useSet.keys():
      #only use immediate predecessor
      if len(sub)<len(subset)-1:
        continue
      #use builtin set mechanics to figure out if "sub" is a subset of "subset"
      if set(sub).issubset(set(subset)):
        #confusing naming!  if sub is a predecessor of subset...
        impact*=self.subsetImpact[target][sub]
    return impact

  def _checkCutPoint(self,subset,pt):
    """
      Determines if a point is in the cut set for the features in the subset.
      @ In, subset, tuple(str), desired subset features
      @ In, pt, tuple(float), the full point
      @ Out, _checkCutPoint, bool, True if pt only varies from reference in dimensions within the subset
    """
    for v,var in enumerate(self.features):
      if var in subset:
        continue #it's okay to vary if you're in the subset
      if pt[v] != self.references[var]:
        #we're outside the cut plane.
        return False
    return True #only if nothing outside the cut plane

  def _expandCutPoint(self,subset,pt):
    """
      Takes a trimmed point from the cut plane and expands it to include the reference values.
      @ In, subset, tuple(str), the subset describing this cut plane
      @ In, pt, tuple(float), the trimmed cutpoint to expand
      @ Out, full, tuple(float), full expanded points
    """
    #initialize full point
    full = np.zeros(len(self.features))
    for v,var in enumerate(self.features):
      #if it's a varying point (spanned by the subset), keep its value
      if var in subset:
        full[v] = pt[subset.index(var)]
      #else, use the reference value
      else:
        full[v] = self.references[var]
    return tuple(full)

  def _extractCutPoint(self,subset,pt):
    """
      Trims the dimensionality of pt to the cut plane spanning subset
      @ In, subset, tuple(str), the cut plane to trim to
      @ In, pt, tuple(float), the point to extract
      @ Out, cutInp, tuple, tuple(pt,vals) -> extracted point with cardinality equal to the subset cardinality
    """
    #slightly faster all in one line.
    cutInp = tuple(pt[self.features.index(var)] for var in subset)
    return cutInp

  def _earlyExit(self):
    """
      In the event the sampler has to terminate before normal completion, this helps to assure
      a usable set of ROMs make it to the HDMR ROM.
      @ In, None
      @ Out, None
    """
    #remove unfinished subsets
    toRemove = []
    for subset in self.ROMs.keys():
      if subset not in self.useSet.keys():
        toRemove.append(subset)
    for subset in toRemove:
      del self.ROMs[subset]
    #finalize subsets
    for sub in self.useSet.keys():
      self._finalizeSubset(sub)
    #set completion trigger
    self.done = True
    #note any missing statepoints if doing convergence study
    if self.doingStudy and len(self.studyPoints)>0:
      self.raiseAWarning('In the convergence study, the following numbers of runs were not reached:',self.studyPoints)
    #set up HDMRRom for training
    self._finalizeROM()

  def _finalizeROM(self,rom=None,include=[]):
    """
      Delivers necessary structures to the HDMRRom object
      @ In, rom, HDMRRom object, optional, rom to finalize before training, defaults to target rom
      @ In, include, list[str], optional, subsets to optionally exclude from trimming
      @ Out, None
    """
    if rom == None:
      rom = self.ROM
    initDict = {'ROMs':None, # multitarget requires setting individually, below
                'SG':self.SQs,
                'dists':self.dists,
                'quads':self.quadDict,
                'polys':self.polyDict,
                'refs':self.references,
                'numRuns':len(self.distinctPoints)}
    #initialize each HDMRRom object in the ROM
    initDict['ROMs'] = copy.deepcopy(self.ROMs)
    #remove unfinished subsets
    for subset in self.ROMs.keys():
      if subset not in self.useSet.keys() and subset not in include:
        del initDict['ROMs'][subset]
    rom.supervisedEngine.supervisedContainer[0].initialize(initDict)

  def _finalizeSubset(self,subset):
    """
      On completion, finalizes the subset by initializing the associated ROM.
      @ In, subset, tuple(str), subset to finalize
      @ Out, None
    """
    sampler = self.samplers[subset]
    #add collected points to sampler's data object, just in case one's missing.  Could be optimized.
    for pt in self.pointsCollected[subset]:
      self._addPointToDataObject(subset,pt)
    #finalize the subset ROM
    sampler._finalizeROM()
    #train the ROM
    self.romShell[subset].train(sampler.solns)
    #store rom in dedicated use set
    self.useSet[subset] = self.romShell[subset].supervisedEngine.supervisedContainer[0]

  def _generateSubsets(self,subset):
    """
      Returns a list of the possible subset combinations available, and estimates their impact
      @ In, subset, tuple(str), the leading subset to add more subsets from
      @ Out, None
    """
    #get length of subset
    l = len(subset)
    #we want all combinations of subsets using subset and adding only one more
    #first, get all possible combinations of that length
    #TODO this is wasteful, but I don't know a better way.
    potential = itertools.combinations(self.features,l+1)
    #if all the subset dimensions are in the potential, then it could possibly be used
    #but don't include if it's already there, or if it's in training.
    use = []
    self.raiseADebug('Generating subsets on',subset,'...')
    for p in potential:
      if all(i in p for i in subset):
        if p not in self.useSet.keys():
          if p not in list(s[1] for s in self.inTraining):
            use.append(p)
    if len(use)<1:
      self.raiseADebug('    no new potentials found.')
      return
    #now, look for ones that have all necessary subsets in the use set.
    for p in use:
      if len(p)>self.maxSobolOrder:
        self.raiseADebug('        Discarded',p,'for too large subset cardinality.')
        continue
      #to be included, p needs all of its precedents of lower cardinality to be in the useSet already.
      neededPrecedents = list(itertools.combinations(p,len(p)-1))
      if all(c in self.useSet.keys() for c in neededPrecedents):
        self.raiseADebug('  Adding subset:',p)
        self._makeSubsetRom(p)
        #get expected impact - the max impact among from the targets
        self.subsetExpImpact[p] = max(abs(self._calcExpImpact(p,t)) for t in self.targets)
    #now order the expected impacts so that lowest is first (-1 is highest)
    toSort = zip(self.subsetExpImpact.keys(),self.subsetExpImpact.values())
    toSort.sort(key=itemgetter(1))
    #restore them to the ordered dict.
    self.subsetExpImpact = OrderedDict()
    for key, impact in toSort:
      self.subsetExpImpact[key] = impact

  def _getLargestImpact(self):
    """
      Looks through potential subsets and existing subsets for the most effective polynomial to add
      @ In, None
      @ Out, _getLargestImpact, (str, tuple(str), item ), either 'poly' or 'subset' along with the corresponding subset and either the poly or ''
    """
    #track the total error while we do this
    self.error = 0
    #storage for most impactful polynomial: its impact, the subset it belongs to, and the polynomial index
    maxPolyImpact = 0
    maxPolySubset = None
    poly = None
    #find most effective polynomial among existing subsets
    for subset in self.useSet.keys():
      #if it's already in training, move along
      if any(subset == s[1] for s in self.inTraining):
        continue
      pt,imp =  self.samplers[subset]._findHighestImpactIndex(returnValue = True)
      #apply tweaking parameter for favoring either polys or subsets
      imp = imp**self.tweakParam * (sum(self.subsetImpact[t][subset] for t in self.targets)/len(self.targets))**(2.-self.tweakParam)
      #update global estimated error
      self.error+=imp
      #update max if necessary
      if maxPolyImpact < imp:
        maxPolyImpact = imp
        maxPolySubset = subset
        poly = pt
    #storage for the most impactful subset: its impact, and the subset
    maxSubsetImpact = 0
    maxSubset = None
    #find the expected most effective subset among potential subsets
    for subset,expImp in self.subsetExpImpact.items():
      #if it's already in training, move along
      if any(subset == s[1] for s in self.inTraining):
        continue
      #apply favoring tweaking parameter - take abs() to assure fair comparison
      expImp = abs(expImp)**(2.-self.tweakParam)
      #update global expected error remaining
      self.error+=expImp
      #update max if necessary
      if maxSubsetImpact < expImp:
        maxSubsetImpact = expImp
        maxSubset = subset
    #which champion (poly or subset) is more significant? Slightly favour polynomials as a tiebreaker
    if maxPolySubset is None and maxSubset is None:
      self.raiseAnError(RuntimeError,'No polynomials or subsets found to consider!')
    if maxPolyImpact >= maxSubsetImpact:
      self.raiseADebug('Most impactful is resolving subset',maxPolySubset)
      return 'poly',maxPolySubset,poly
    else:
      self.raiseADebug('Most impactful is adding subset',maxSubset)
      return 'subset',maxSubset,''

  def _havePointsToRun(self):
    """
      Determines if there are points to submit to the jobHandler.
      @ In, None
      @ Out, _havePointsToRun, bool, true if there are points to run
    """
    #check if there's any subsets in the useSet that need points run, that haven't been queued
    for subset in self.useSet.keys():
      for pt in self.pointsNeeded[subset]:
        if self._expandCutPoint(subset,pt) not in self.submittedNotCollected:
          return True
    #check if there's anything in training that needs points run, that haven't been queued
    for item in self.inTraining:
      subset = item[1]
      for pt in self.pointsNeeded[subset]:
        if self._expandCutPoint(subset,pt) not in self.submittedNotCollected:
          return True
    #if not, we have nothing to run.
    return False

  def _makeCutDataObject(self,subset):
    """
      Creates a new PointSet dataobject for a cut subset
      @ In, subset, tuple(str), the subset to make the object for
      @ Out, dataObject, DataObject object, data object with cut points
    """
    #create a new data ojbect
    dataObject = DataObjects.returnInstance('PointSet',self)
    dataObject.type ='PointSet'
    #write xml to set up data object
    #  -> name it the amalgamation of the subset parts
    node = ET.Element('PointSet',{'name':'-'.join(subset),'verbosity':self.subVerbosity})
    inp = ET.Element('Input')
    inp.text = ','.join(s for s in subset)
    node.append(inp)
    out = ET.Element('Output')
    out.text = ','.join(self.targets)
    node.append(out)
    #initialize the data object
    dataObject.readXML(node,self.messageHandler)
    return dataObject

  def _makeSubsetRom(self,subset):
    """
      Constructs a ROM for the given subset (but doesn't train it!).
      @ In, subset, tuple(string), subset for cut plane
      @ Out, None
    """
    from .Factory import returnInstance
    verbosity = self.subVerbosity #sets verbosity of created RAVEN objects
    SVL = self.ROM.supervisedEngine.supervisedContainer[0] #an example SVL for most parameters
    #replicate "normal" construction of the ROM
    distDict={}
    quadDict={}
    polyDict={}
    imptDict={}
    limit=0
    dists = {}
    #make use of the keys to get the distributions, quadratures, polynomials, importances we want
    for c in subset:
      distDict[c] = self.dists[c]
      dists[c] = self.dists[c]
      quadDict[c] = self.quadDict[c]
      polyDict[c] = self.polyDict[c]
      imptDict[c] = self.importanceDict[c]
    #instantiate an adaptive index set for this ROM
    iSet = IndexSets.returnInstance('AdaptiveSet',self)
    iSet.initialize(subset,imptDict,self.maxPolyOrder,full=True)
    iSet.verbosity=verbosity
    #instantiate a sparse grid quadrature
    self.SQs[subset] = Quadratures.returnInstance(self.sparseGridType,self)
    self.SQs[subset].initialize(subset,iSet,distDict,quadDict,self.jobHandler,self.messageHandler)
    #instantiate the SVLs.  Note that we need to call both __init__ and initialize with dictionaries.
    #for target in self.targets:
    initDict = {'IndexSet'       : iSet.type,
                'PolynomialOrder': SVL.maxPolyOrder,
                'Interpolation'  : SVL.itpDict,
                'Features'       : ','.join(subset),
                'Target'         : ','.join(self.targets)}
    self.ROMs[subset] = SupervisedLearning.returnInstance('GaussPolynomialRom',self,**initDict)
    initializeDict = {'SG'       : self.SQs[subset],
                      'dists'    : distDict,
                      'quads'    : quadDict,
                      'polys'    : polyDict,
                      'iSet'     : iSet}
    self.ROMs[subset].initialize(initializeDict)
    self.ROMs[subset].messageHandler = self.messageHandler
    self.ROMs[subset].verbosity = verbosity
    #instantiate the shell ROM that contains the SVLs
    #   NOTE: the shell is only needed so we can call the train method with a data object.
    self.romShell[subset] = Models.returnInstance('ROM',{},self)
    self.romShell[subset].subType = 'GaussPolynomialRom'
    self.romShell[subset].messageHandler = self.messageHandler
    self.romShell[subset].verbosity = verbosity
    self.romShell[subset].initializationOptionDict['Target']=','.join(self.targets)
    self.romShell[subset].initializationOptionDict['Features']=','.join(subset)
    self.romShell[subset].initializationOptionDict['IndexSet']='TotalDegree'
    self.romShell[subset].initializationOptionDict['PolynomialOrder']='1'
    self.romShell[subset]._initializeSupervisedGate(**self.romShell[subset].initializationOptionDict)
    #coordinate SVLs
    self.romShell[subset].supervisedEngine.supervisedContainer = [self.ROMs[subset]]
    #instantiate the adaptive sparse grid sampler for this rom
    samp = returnInstance('AdaptiveSparseGrid',self)
    samp.messageHandler = self.messageHandler
    samp.verbosity      = verbosity
    samp.doInParallel   = self.doInParallel #TODO can't be set by user.
    samp.jobHandler     = self.jobHandler
    samp.convType       = 'variance'
    samp.maxPolyOrder   = self.maxPolyOrder
    samp.distDict       = distDict
    samp.dists          = dists
    samp.assemblerDict['ROM']              = [['','','',self.romShell[subset]]]
    soln = self._makeCutDataObject(subset)
    samp.assemblerDict['TargetEvaluation'] = [['','','',soln]]
    for var in subset:
      samp.axisName.append(var)
    samp.localInitialize()
    samp.printTag = 'ASG:('+','.join(subset)+')'
    #propogate sparse grid back from sampler #TODO self.SQs might not really be necessary.
    self.SQs[subset] = samp.sparseGrid
    self.ROMs[subset].sparseGrid  = samp.sparseGrid
    self.samplers[subset] = samp
    #initialize pointsNeeded and pointsCollected databases
    self.pointsNeeded[subset] = []
    self.pointsCollected[subset] = []
    #sort already-solved points
    for inp in self.sorted:
      if self._checkCutPoint(subset,inp):
        #get the solution
        _,inExisting = self.solns.realization(matchDict=self._tupleToDict(inp))
        soln = self._dictToTuple(inExisting,output=True)
        #get the cut point
        cinp = self._extractCutPoint(subset,inp)
        self._addPointToDataObject(subset,cinp)
        self.pointsCollected[subset].append(cinp)
    #get the points needed by the subset samplers and store them locally
    self._retrieveNeededPoints(subset)
    #advance the subset forward if it doesn't have needed points
    if len(self.pointsNeeded[subset])<1:
      self._updateSubset(subset)

  def _printState(self,which,toDoSub,poly):
    """
      Debugging tool.  Prints status of adaptive steps. Togglable in input by specifying logFile.
      @ In, which, string, the type of the next addition to make by the adaptive sampler: poly, or subset
      @ In, toDoSub, tuple(str), the next subset that will be resolved as part of the adaptive sampling
      @ In, poly, tuple(int), the polynomial within the next subset that will be added to resolve it
      @ Out, None
    """
    #print status, including error; next step to make; and existing, training, and expected values
    self.stateCounter+=1
    self.statesFile.writelines('==================== STEP %s ====================\n' %self.stateCounter)
    #write error, next adaptive move to make in this step
    self.statesFile.writelines('\n\nError: %1.9e\n' %self.error)
    self.statesFile.writelines('Next: %6s %8s %12s\n' %(which,','.join(toDoSub),str(poly)))
    #write a summary of the state of each subset sampler: existing points, training points, yet-to-try points, and their impacts on each target
    for sub in self.useSet.keys():
      self.statesFile.writelines('-'*50)
      self.statesFile.writelines('\nsubset %8s with impacts' %','.join(sub))
      for t in self.targets:
        self.statesFile.writelines(    ' [ %4s:%1.6e ] ' %(t,self.subsetImpact[t][sub]))
      self.statesFile.writelines('\n')
      #existing polynomials
      self.statesFile.writelines('ESTABLISHED:\n')
      self.statesFile.writelines('    %12s' %'polynomial')
      for t in self.targets:
        self.statesFile.writelines('  %12s' %t)
      self.statesFile.writelines('\n')
      for coeff in self.romShell[sub].supervisedEngine.supervisedContainer[0].polyCoeffDict.values()[0].keys():
        self.statesFile.writelines('    %12s' %','.join(str(c) for c in coeff))
        for t in self.targets:
          self.statesFile.writelines('  %1.6e' %self.romShell[sub].supervisedEngine.supervisedContainer[0].polyCoeffDict[t][coeff])
        self.statesFile.writelines('\n')
      #polynomials in training
      if any(sub==item[1] for item in self.inTraining):
        self.statesFile.writelines('TRAINING:\n')
      for item in self.inTraining:
        if sub == item[1]:
          self.statesFile.writelines('    %12s %12s\n' %(sub,item[2]))
      #polynomials on the fringe that aren't being trained
      self.statesFile.writelines('EXPECTED:\n')
      for poly in self.samplers[sub].expImpact.values()[0].keys():
        self.statesFile.writelines('    %12s' %','.join(str(c) for c in poly))
        self.statesFile.writelines('  %1.6e' %self.samplers[sub].expImpact[t][poly])
        self.statesFile.writelines('\n')
    self.statesFile.writelines('-'*50+'\n')
    #other subsets that haven't been started yet
    self.statesFile.writelines('EXPECTED SUBSETS\n')
    for sub,val in self.subsetExpImpact.items():
      self.statesFile.writelines('    %8s: %1.6e\n' %(','.join(sub),val))
    self.statesFile.writelines('\n==================== END STEP ====================\n')

  def _retrieveNeededPoints(self,subset):
    """
      Get the batch of points needed by the subset sampler and transfer them to local variables
      @ In, subset, tuple(str), cut plane dimensions
      @ Out, None
    """
    sampler = self.samplers[subset]
    #collect all the points and store them locally, so we don't have to inquire the subset sampler
    while len(sampler.neededPoints)>0:
      cutpt = sampler.neededPoints.pop()
      fullPoint = self._expandCutPoint(subset,cutpt)
      #if this point already in local existing, put it straight into collected and sampler existing
      _,inExisting = self.solns.realization(matchDict=self._tupleToDict(fullPoint))
      if inExisting is not None:
        self.pointsCollected[subset].append(cutpt)
        self._addPointToDataObject(subset,cutpt)
      #otherwise, this is a point that needs to be run!
      else:
        self.pointsNeeded[subset].append(cutpt)

  def _sortNewPoints(self):
    """
      Allocates points on cut planes to their respective adaptive sampling data objects.
      @ In, None
      @ Out, None
    """
    #if there's no solutions in the set, no work to do
    if len(self.solns) == 0:
      return
    #update self.exisitng for adaptive sobol sampler (this class)
    for i in range(len(self.solns)):
      existing = self.solns.realization(index=i)
      inp = self._dictToTuple(existing)
      soln = self._dictToTuple(existing,output=True)
      #if point already sorted, don't re-do work
      if inp not in self.submittedNotCollected:
        continue
      #check through neededPoints to find subset that needed this point
      self.raiseADebug('sorting:',inp,soln)
      for subset,needs in self.pointsNeeded.items():
        #check if point in cut for subset
        if self._checkCutPoint(subset,inp):
          self.raiseADebug('...sorting into',subset)
          cutInp = self._extractCutPoint(subset,inp)
          self._addPointToDataObject(subset,cutInp)
          sampler = self.samplers[subset]
          #check if it was requested
          if cutInp in needs:
            #if so, remove the point from Needed ...
            self.pointsNeeded[subset].remove(cutInp)
          # ... and into Collected
          if subset not in self.pointsCollected.keys():
            self.pointsCollected[subset] = []
          self.pointsCollected[subset].append(cutInp)
      self.sorted.append(inp)
      self.submittedNotCollected.remove(inp)

  def _updateSubset(self,subset):
    """
      Updates the index set for the subset, and updates estimated impacts
      @ In, subset, tuple(str), the subset to advance
      @ Out, None
    """
    if len(self.pointsNeeded[subset])<1:
      sampler = self.samplers[subset]
      #update the ROM with the new polynomial point
      sampler._updateQoI()
      #refresh the list of potential points in the index set
      sampler.indexSet.forward(sampler.indexSet.points[-1])
      #update estimated impacts
      for pidx in sampler.indexSet.active:
        sampler._estimateImpact(pidx)

  def _writeConvergencePoint(self,runPoint):
    """
      Writes XML out for this ROM at this point in the run
      @ In, runPoint, int, the target runs for this statepoint
      @ Out, None
    """
    for sub in self.useSet.keys():
      self._finalizeSubset(sub)
    AdaptiveSparseGrid._writeConvergencePoint(self,runPoint)<|MERGE_RESOLUTION|>--- conflicted
+++ resolved
@@ -400,14 +400,10 @@
         self.inputInfo['ProbabilityWeight']*=self.inputInfo['ProbabilityWeight-'+dist]
     self.inputInfo['PointProbability'] = reduce(mul,self.inputInfo['SampledVarsPb'].values())
     # reassign SampledVarsPb to fully correlated variables
-<<<<<<< HEAD
     self._reassignSampledVarsPbToFullyCorrVars()
     # reassign probability weight to correlated variables
     self._reassignPbWeightToCorrelatedVars()
-=======
->>>>>>> fbee9e3d
     self.inputInfo['SamplerType'] = 'Adaptive Sparse Grids for Sobol'
-
   def _addPointToDataObject(self,subset,point):
     """
       Adds a cut point to the data object for the subset sampler.
