# Copyright 2017 Battelle Energy Alliance, LLC
#
# Licensed under the Apache License, Version 2.0 (the "License");
# you may not use this file except in compliance with the License.
# You may obtain a copy of the License at
#
# http://www.apache.org/licenses/LICENSE-2.0
#
# Unless required by applicable law or agreed to in writing, software
# distributed under the License is distributed on an "AS IS" BASIS,
# WITHOUT WARRANTIES OR CONDITIONS OF ANY KIND, either express or implied.
# See the License for the specific language governing permissions and
# limitations under the License.
"""
Created on July 10, 2013

@author: alfoa
"""
from __future__ import division, print_function , unicode_literals, absolute_import
import warnings
warnings.simplefilter('default', DeprecationWarning)

#External Modules------------------------------------------------------------------------------------
import numpy as np
import xarray
import math
import os
import copy
#External Modules End--------------------------------------------------------------------------------

#Internal Modules------------------------------------------------------------------------------------
from .PostProcessor import PostProcessor
from .BasicStatistics import BasicStatistics
from utils import InputData
import LearningGate
import Files
import Runners
#Internal Modules End--------------------------------------------------------------------------------


class LimitSurfaceIntegral(PostProcessor):
  """
    This post-processor computes the n-dimensional integral of a Limit Surface
  """

  @classmethod
  def getInputSpecification(cls):
    """
      Method to get a reference to a class that specifies the input data for
      class cls.
      @ In, cls, the class for which we are retrieving the specification
      @ Out, inputSpecification, InputData.ParameterInput, class to use for
        specifying input of cls.
    """
    ## This will replace the lines above
    inputSpecification = super(LimitSurfaceIntegral, cls).getInputSpecification()

    LSIVariableInput = InputData.parameterInputFactory("variable")
    LSIVariableInput.addParam("name", InputData.StringType)
    LSIDistributionInput = InputData.parameterInputFactory("distribution", contentType=InputData.StringType)
    LSIDistributionInput.addParam("class", InputData.StringType, True)
    LSIDistributionInput.addParam("type", InputData.StringType, True)
    LSIVariableInput.addSub(LSIDistributionInput)
    LSILowerBoundInput = InputData.parameterInputFactory("lowerBound", contentType=InputData.FloatType)
    LSIVariableInput.addSub(LSILowerBoundInput)
    LSIUpperBoundInput = InputData.parameterInputFactory("upperBound", contentType=InputData.FloatType)
    LSIVariableInput.addSub(LSIUpperBoundInput)
    inputSpecification.addSub(LSIVariableInput)

    LSIToleranceInput = InputData.parameterInputFactory("tolerance", contentType=InputData.FloatType)
    inputSpecification.addSub(LSIToleranceInput)

    LSIIntegralTypeInput = InputData.parameterInputFactory("integralType", contentType=InputData.StringType)
    inputSpecification.addSub(LSIIntegralTypeInput)

    LSISeedInput = InputData.parameterInputFactory("seed", contentType=InputData.IntegerType)
    inputSpecification.addSub(LSISeedInput)

    LSITargetInput = InputData.parameterInputFactory("target", contentType=InputData.StringType)
    inputSpecification.addSub(LSITargetInput)

    LSIOutputNameInput = InputData.parameterInputFactory("outputName", contentType=InputData.StringType)
    inputSpecification.addSub(LSIOutputNameInput)

    return inputSpecification

  def __init__(self, messageHandler):
    """
      Constructor
      @ In, messageHandler, MessageHandler, message handler object
      @ Out, None
    """
    PostProcessor.__init__(self, messageHandler)
    self.variableDist = {}  # dictionary created upon the .xml input file reading. It stores the distributions for each variable.
    self.target = None  # target that defines the f(x1,x2,...,xn)
    self.tolerance = 0.0001  # integration tolerance
    self.integralType = 'montecarlo'  # integral type (which alg needs to be used). Either montecarlo or quadrature(quadrature not yet)
    self.seed = 20021986  # seed for montecarlo
    self.matrixDictPos = {}  # dictionary of arrays and target (positive)
    self.matrixDictNeg = {}  # dictionary of arrays and target (negative)
    self.lowerUpperDict = {}
    self.functionS = None
    self.computationPrefix = None
    self.stat = BasicStatistics(self.messageHandler)  # instantiation of the 'BasicStatistics' processor, which is used to compute the pb given montecarlo evaluations
    self.stat.what = ['expectedValue']
    self.addAssemblerObject('distribution','-n', newXmlFlg = True)
    self.printTag = 'POSTPROCESSOR INTEGRAL'

  def _localReadMoreXML(self, xmlNode):
    """
      Function to read the portion of the xml input that belongs to this specialized class
      and initialize some stuff based on the inputs got
      @ In, xmlNode, xml.etree.Element, Xml element node
      @ Out, None
    """
    paramInput = LimitSurfaceIntegral.getInputSpecification()()
    paramInput.parseNode(xmlNode)
    self._handleInput(paramInput)

  def _handleInput(self, paramInput):
    """
      Function to handle the parsed paramInput for this class.
      @ In, paramInput, ParameterInput, the already parsed input.
      @ Out, None
    """
    for child in paramInput.subparts:
      varName = None
      if child.getName() == 'variable':
        varName = child.parameterValues['name']
        self.lowerUpperDict[varName] = {}
        self.variableDist[varName] = None
        for childChild in child.subparts:
          if childChild.getName() == 'distribution':
            self.variableDist[varName] = childChild.value
          elif childChild.getName() == 'lowerBound':
            if self.variableDist[varName] != None:
              self.raiseAnError(NameError, 'you can not specify both distribution and lower/upper bounds nodes for variable ' + varName + ' !')
            self.lowerUpperDict[varName]['lowerBound'] = childChild.value
          elif childChild.getName() == 'upperBound':
            if self.variableDist[varName] != None:
              self.raiseAnError(NameError, 'you can not specify both distribution and lower/upper bounds nodes for variable ' + varName + ' !')
            self.lowerUpperDict[varName]['upperBound'] = childChild.value
          else:
            self.raiseAnError(NameError, 'invalid labels after the variable call. Only "distribution", "lowerBound" abd "upperBound" is accepted. tag: ' + child.getName())
      elif child.getName() == 'tolerance':
        try:
          self.tolerance = child.value
        except ValueError:
          self.raiseAnError(ValueError, "tolerance can not be converted into a float value!")
      elif child.getName() == 'integralType':
        self.integralType = child.value.strip().lower()
        if self.integralType not in ['montecarlo']:
          self.raiseAnError(IOError, 'only one integral types are available: MonteCarlo!')
      elif child.getName() == 'seed':
        try:
          self.seed = child.value
        except ValueError:
          self.raiseAnError(ValueError, 'seed can not be converted into a int value!')
        if self.integralType != 'montecarlo':
          self.raiseAWarning('integral type is ' + self.integralType + ' but a seed has been inputted!!!')
        else:
          np.random.seed(self.seed)
      elif child.getName() == 'target':
        self.target = child.value
      elif child.getName() == 'outputName':
        self.computationPrefix = child.value
      else:
        self.raiseAnError(NameError, 'invalid or missing labels after the variables call. Only "variable" is accepted.tag: ' + child.getName())
      # if no distribution, we look for the integration domain in the input
      if varName != None:
        if self.variableDist[varName] == None:
          if 'lowerBound' not in self.lowerUpperDict[varName].keys() or 'upperBound' not in self.lowerUpperDict[varName].keys():
            self.raiseAnError(NameError, 'either a distribution name or lowerBound and upperBound need to be specified for variable ' + varName)
    if self.computationPrefix == None:
      self.raiseAnError(IOError,'The required XML node <outputName> has not been inputted!!!')
    if self.target == None:
      self.raiseAWarning('integral target has not been provided. The postprocessor is going to take the last output it finds in the provided limitsurface!!!')

  def initialize(self, runInfo, inputs, initDict):
    """
      Method to initialize the pp.
      @ In, runInfo, dict, dictionary of run info (e.g. working dir, etc)
      @ In, inputs, list, list of inputs
      @ In, initDict, dict, dictionary with initialization options
      @ Out, None
    """
    self.inputToInternal(inputs)
    if self.integralType in ['montecarlo']:
      self.stat.toDo = {'expectedValue':[{'targets':set([self.target]), 'prefix':self.computationPrefix}]}
      self.stat.initialize(runInfo, inputs, initDict)
    self.functionTricked = LearningGate.returnInstance('SupervisedGate','SciKitLearn',
                                                 self, **{'SKLtype':'neighbors|KNeighborsClassifier',
                                                          'Features':','.join(list(self.variableDist.keys())),
                                                          'Target':self.target})
    self.functionSNeg = LearningGate.returnInstance('SupervisedGate','SciKitLearn',
                                                   self, **{'SKLtype':'neighbors|KNeighborsClassifier',
                                                            'Features':','.join(list(self.variableDist.keys())),
                                                            'Target':self.target})
    self.functionSNeg.train(self.matrixDictNeg)
    self.raiseADebug('DATA SET MATRIX:')
<<<<<<< HEAD
    self.raiseADebug(self.matrixDictNeg)
=======
    self.raiseADebug(self.matrixDict)
    for varName, distName in self.variableDist.items():
      if distName != None:
        self.variableDist[varName] = self.retrieveObjectFromAssemblerDict('distribution', distName)
        self.lowerUpperDict[varName]['lowerBound'] = self.variableDist[varName].lowerBound
        self.lowerUpperDict[varName]['upperBound'] = self.variableDist[varName].upperBound
>>>>>>> 785fe9c8

  def inputToInternal(self, currentInput):
    """
     Method to convert an input object into the internal format that is
     understandable by this pp.
     The resulting converted object is stored as an attribute of this class
     @ In, currentInput, object, an object that needs to be converted
     @ Out, None
    """
    if len(currentInput) > 1:
      self.raiseAnError(IOError,"This PostProcessor can accept only a single input! Got: "+ str(len(currentInput))+"!")
    item = currentInput[0]
    if item.type == 'PointSet':
      if not set(item.getVars('input')) == set(self.variableDist.keys()):
        self.raiseAnError(IOError, 'The variables inputted and the features in the input PointSet ' + item.name + 'do not match!!!')
      outputKeys = item.getVars('output')
      if self.target is None:
        self.target = utils.first(outputKeys)
      elif self.target not in outputKeys:
        self.raiseAnError(IOError, 'The target ' + self.target + 'is not present among the outputs of the PointSet ' + item.name)
      # construct matrix
      dataSet = item.asDataset()
      self.matrixDictNeg = {varName: dataSet[varName].values for varName in self.variableDist}
      self.matrixDictPos = copy.deepcopy(self.matrixDictNeg)
      responseArray = copy.copy(dataSet[self.target].values)
      if len(np.unique(responseArray)) != 2:
        self.raiseAnError(IOError, 'The target ' + self.target + ' needs to be a classifier output (-1 +1 or 0 +1)!')
      responseArray[responseArray == -1] = 0.0
      self.matrixDictNeg[self.target] = responseArray
      responseArray = dataSet[self.target].values
      responseArray[responseArray == 1] = 0.0
      responseArray[responseArray == -1] = 1.0
      self.matrixDictPos[self.target] = responseArray
    else:
      self.raiseAnError(IOError, 'Only PointSet is accepted as input!!!!')

  def run(self, input):
    """
      This method executes the postprocessor action. In this case, it performs the computation of the LS integral
      @ In,  input, object, object contained the data to process. (inputToInternal output)
      @ Out, pb, float, integral outcome (probability of the event)
    """
    pb = None
    if self.integralType == 'montecarlo':
      tempDict = {}
      randomMatrix = np.random.rand(int(math.ceil(1.0 / self.tolerance**2)), len(self.variableDist.keys()))
      for index, varName in enumerate(self.variableDist.keys()):
        if self.variableDist[varName] == None:
          randomMatrix[:, index] = randomMatrix[:, index] * (self.lowerUpperDict[varName]['upperBound'] - self.lowerUpperDict[varName]['lowerBound']) + self.lowerUpperDict[varName]['lowerBound']
        else:
          f = np.vectorize(self.variableDist[varName].ppf, otypes=[np.float])
          randomMatrix[:, index] = f(randomMatrix[:, index])
        tempDict[varName] = randomMatrix[:, index]
      #{'targets':{self.target:xarray.DataArray(self.functionSPos.evaluate(tempDict)[self.target])}}
      targetOutput =  xarray.DataArray(self.functionSNeg.evaluate(tempDict)[self.target])
      targetDict =  {self.target:targetOutput.values}
      tempDict.update(targetDict)
      pbNeg =  len(np.where(targetOutput.values ==1.)[0] ) / len(targetOutput.values)
      #pbNeg = self.stat.run({'targets':{self.target:targetOutput}})[self.computationPrefix +"_"+self.target]
      # the computation of the error bound is done using
      self.raiseAMessage("Starting training form error bound")
      self.functionTricked.train(tempDict)
      self.raiseAMessage("Error bound training done!")
      pbPos =  len(np.where(self.functionTricked.evaluate(tempDict)[self.target] ==1.)[0] ) / len(randomMatrix)
      self.raiseAMessage("Compute bounds!")
      #pbPos = self.stat.run({'targets':{self.target:xarray.DataArray(self.functionTricked.evaluate(tempDict)[self.target])}})[self.computationPrefix +"_"+self.target]
      pb = pbNeg
      # we assume the limit surface is in the middle between the -1 and +1 boundaries
      #pb = (pbNeg + pbPos) / 2.
      errorBound = 2 * abs( pbNeg - pbPos )
      self.raiseAMessage("Error Bound for Limit Surface Location is: "+str(float(errorBound)))
    else:
      self.raiseAnError(NotImplemented, "quadrature not yet implemented")

    return pb

  def collectOutput(self, finishedJob, output):
    """
      Function to place all of the computed data into the output object
      @ In, finishedJob, JobHandler External or Internal instance, A JobHandler object that is in charge of running this post-processor
      @ In, output, dataObjects, The object where we want to place our computed results
      @ Out, None
    """
    evaluation = finishedJob.getEvaluation()
    if isinstance(evaluation, Runners.Error):
      self.raiseAnError(RuntimeError, "No available output to collect (run possibly not finished yet)")
    pb = evaluation[1]
    lms = evaluation[0][0]
    if output.type == 'PointSet':
      # we store back the limitsurface
      dataSet = lms.asDataset()
      loadDict = {key: dataSet[key].values for key in lms.getVars()}
      loadDict[self.computationPrefix] = np.full(len(lms), pb)
      output.load(loadDict,'dict')
    # NB I keep this commented part in case we want to keep the possibility to have outputfiles for PP
    #elif isinstance(output,Files.File):
    #  headers = lms.getParaKeys('inputs') + lms.getParaKeys('outputs')
    #  if 'EventProbability' not in headers:
    #    headers += ['EventProbability']
    #  stack = [None] * len(headers)
    #  output.close()
    #  # If the file already exist, we will erase it.
    #  if os.path.exists(output.getAbsFile()):
    #    self.raiseAWarning('File %s already exists, this file will be erased!' %output.getAbsFile())
    #    output.open('w')
    #    output.close()
    #  outIndex = 0
    #  for key, value in lms.getParametersValues('input').items():
    #    stack[headers.index(key)] = np.asarray(value).flatten()
    #  for key, value in lms.getParametersValues('output').items():
    #    stack[headers.index(key)] = np.asarray(value).flatten()
    #    outIndex = headers.index(key)
    #  stack[headers.index('EventProbability')] = np.array([pb] * len(stack[outIndex])).flatten()
    #  stacked = np.column_stack(stack)
    #  np.savetxt(output, stacked, delimiter = ',', header = ','.join(headers),comments='')
    #  #N.B. without comments='' you get a "# " at the top of the header row
    else:
      self.raiseAnError(Exception, self.type + ' accepts PointSet only')<|MERGE_RESOLUTION|>--- conflicted
+++ resolved
@@ -198,16 +198,12 @@
                                                             'Target':self.target})
     self.functionSNeg.train(self.matrixDictNeg)
     self.raiseADebug('DATA SET MATRIX:')
-<<<<<<< HEAD
     self.raiseADebug(self.matrixDictNeg)
-=======
-    self.raiseADebug(self.matrixDict)
     for varName, distName in self.variableDist.items():
       if distName != None:
         self.variableDist[varName] = self.retrieveObjectFromAssemblerDict('distribution', distName)
         self.lowerUpperDict[varName]['lowerBound'] = self.variableDist[varName].lowerBound
         self.lowerUpperDict[varName]['upperBound'] = self.variableDist[varName].upperBound
->>>>>>> 785fe9c8
 
   def inputToInternal(self, currentInput):
     """
