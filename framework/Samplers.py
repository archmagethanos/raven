--- conflicted
+++ resolved
@@ -3865,11 +3865,7 @@
     for pt in SG.points()[:]:
       self.pointsNeededToMakeROM.add(pt) #sets won't store redundancies
       #if pt isn't already in needed, and it hasn't already been solved, add it to the queue
-<<<<<<< HEAD
-      if pt not in self.neededPoints and not utils.NDInArray(np.array(self.existing.keys()),pt,tol=self.restartTolerance):
-=======
       if pt not in self.neededPoints and not utils.NDInArray(np.array(self.existing.keys()),pt,tol=self.restartTolerance)[0]:
->>>>>>> 21b505e1
           self.newSolutionSizeShouldBe+=1
           self.neededPoints.append(pt)
 
