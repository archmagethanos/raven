--- conflicted
+++ resolved
@@ -4030,22 +4030,12 @@
       self._updateExisting()
     #make combined sparse grids
     self.references={}
-<<<<<<< HEAD
-    for var,dist in self.dists.items():
-      self.references[var]=dist.untruncatedMean()
-    std = self.dists.keys()
-    self.pointsToRun=[]
-    #make sure reference case gets in there
-    newpt = np.zeros(len(self.dists))
-    for v,var in enumerate(self.dists.keys()):
-=======
     for var in self.features:
-      self.references[var]=self.distDict[var].untruncatedMean()
+      self.references[var]=self.dists[var].untruncatedMean()
     self.pointsToRun=[]
     #make sure reference case gets in there
     newpt = np.zeros(len(self.features))
     for v,var in enumerate(self.features):
->>>>>>> 400d3cdd
       newpt[v] = self.references[var]
     self.pointsToRun.append(tuple(newpt))
     self.distinctPoints.add(tuple(newpt))
@@ -4092,7 +4082,7 @@
         if self.counter==self.limit: raise utils.NoMoreSamplesNeeded
         continue
       else:
-<<<<<<< HEAD
+        self.raiseADebug('point found to run:',pt)
         found=True
         # compute the maxDim in the given distribution
         for key in self.variables2distributionsMapping.keys():
@@ -4104,7 +4094,7 @@
               maxDim = utils.first(var.values())
         if maxDim > 1: NDcoordinates = [0]*maxDim
 
-        for v,varName in enumerate(self.dists.keys()):
+        for v,varName in enumerate(self.features):
           # compute the SampledVarsPb for 1-D distribution
           if self.variables2distributionsMapping[varName]['totDim'] == 1:
             for key in varName.strip().split(','):
@@ -4123,17 +4113,6 @@
             self.inputInfo['ProbabilityWeight-'+varName.replace(",","!")] = self.inputInfo['SampledVarsPb'][varName]
         self.inputInfo['PointProbability'] = reduce(mul,self.inputInfo['SampledVarsPb'].values())
         self.inputInfo['SamplerType'] = 'Sparse Grids for Sobol'
-=======
-        self.raiseADebug('point found to run:',pt)
-        found=True
-      for v,varName in enumerate(self.features):
-        self.values[varName] = pt[v]
-        self.inputInfo['SampledVarsPb'][varName] = self.distDict[varName].pdf(self.values[varName])
-        self.inputInfo['ProbabilityWeight-'+varName.replace(",","-")] = self.inputInfo['SampledVarsPb'][varName]
-      self.inputInfo['PointProbability'] = reduce(mul,self.inputInfo['SampledVarsPb'].values())
-      #self.inputInfo['ProbabilityWeight'] =  N/A
-      self.inputInfo['SamplerType'] = 'Sparse Grids for Sobol'
->>>>>>> 400d3cdd
 #
 #
 #
