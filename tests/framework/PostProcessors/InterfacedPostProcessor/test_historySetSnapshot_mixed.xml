<?xml version="1.0" ?>
<Simulation verbosity="debug">
  <RunInfo>
    <WorkingDir>HistorySetSnapShotMixed</WorkingDir>
    <Sequence>FirstMRun,snap,snap2</Sequence>
    <batchSize>1</batchSize>
  </RunInfo>

  <Steps>
    <MultiRun name="FirstMRun" pauseAtEnd="True">
      <Input class="DataObjects" type="PointSet">inputPlaceHolder</Input>
      <Model class="Models" type="ExternalModel">PythonModule</Model>
      <Sampler class="Samplers" type="MonteCarlo">MC_external</Sampler>
      <Output class="DataObjects" type="HistorySet">hist</Output>
      <Output class="OutStreams" type="Print">history_dump</Output>
    </MultiRun>
    <PostProcess name="snap">
      <Input class="DataObjects" type="HistorySet">hist</Input>
      <Model class="Models" type="PostProcessor">mampp</Model>
      <Output class="DataObjects" type="PointSet">point1</Output>
      <Output class="OutStreams" type="Print">point_dump1</Output>
    </PostProcess>
    <PostProcess name="snap2">
      <Input class="DataObjects" type="HistorySet">hist</Input>
      <Model class="Models" type="PostProcessor">mampp2</Model>
      <Output class="DataObjects" type="PointSet">point2</Output>
      <Output class="OutStreams" type="Print">point_dump2</Output>
    </PostProcess>
  </Steps>

  <Models>
    <ExternalModel ModuleToLoad="lorentzAttractor" name="PythonModule" subType="">
      <variables>sigma,rho,beta,x,y,z,time,x0,y0,z0</variables>
    </ExternalModel>
    <PostProcessor name="mampp" subType="InterfacedPostProcessor">
      <method>HistorySetSnapShot</method>
      <type>mixed</type>
      <min>x</min>
      <max>y</max>
    </PostProcessor>
    <PostProcessor name="mampp2" subType="InterfacedPostProcessor">
      <method>HistorySetSnapShot</method>
      <type>mixed</type>
      <average>x</average>
<<<<<<< HEAD
      <value pivotVal="0.245" pivotVar="time">y</value>
      <value pivotVal="4.0" pivotVar="x">z</value>
      <timeID>time</timeID>
=======
      <value pivotVar="time" pivotVal="0.245">y</value>
      <value pivotVar="x" pivotVal="4.0">z</value>
      <pivotParameter>time</pivotParameter>
>>>>>>> 2f637ef8
      <extension>zeroed</extension>
      <numberOfSamples>5</numberOfSamples>
    </PostProcessor>
  </Models>

  <Distributions>
    <Normal name="x0_distrib">
      <mean>4</mean>
      <sigma>1</sigma>
    </Normal>
    <Normal name="y0_distrib">
      <mean>4</mean>
      <sigma>1</sigma>
    </Normal>
    <Normal name="z0_distrib">
      <mean>4</mean>
      <sigma>1</sigma>
    </Normal>
  </Distributions>

  <Samplers>
    <MonteCarlo name="MC_external">
      <samplerInit>
        <limit>2</limit>
      </samplerInit>
      <variable name="x0">
        <distribution>x0_distrib</distribution>
      </variable>
      <variable name="y0">
        <distribution>y0_distrib</distribution>
      </variable>
      <variable name="z0">
        <distribution>z0_distrib</distribution>
      </variable>
    </MonteCarlo>
  </Samplers>

  <OutStreams>
    <Print name="history_dump">
      <type>csv</type>
      <source>hist</source>
    </Print>
    <Print name="point_dump1">
      <type>csv</type>
      <source>point1</source>
    </Print>
    <Print name="point_dump2">
      <type>csv</type>
      <source>point2</source>
    </Print>
  </OutStreams>

  <DataObjects>
    <PointSet name="inputPlaceHolder">
      <Input>x0,y0,z0</Input>
      <Output>OutputPlaceHolder</Output>
    </PointSet>
    <PointSet name="point1">
      <Input>x0,y0,z0</Input>
      <Output>x,y</Output>
    </PointSet>
    <PointSet name="point2">
      <Input>x0,y0,z0</Input>
      <Output>x,y,z</Output>
    </PointSet>
    <HistorySet name="hist">
      <Input>x0,y0,z0</Input>
      <Output>time,x,y,z</Output>
    </HistorySet>
  </DataObjects>

</Simulation><|MERGE_RESOLUTION|>--- conflicted
+++ resolved
@@ -42,15 +42,9 @@
       <method>HistorySetSnapShot</method>
       <type>mixed</type>
       <average>x</average>
-<<<<<<< HEAD
-      <value pivotVal="0.245" pivotVar="time">y</value>
-      <value pivotVal="4.0" pivotVar="x">z</value>
-      <timeID>time</timeID>
-=======
       <value pivotVar="time" pivotVal="0.245">y</value>
       <value pivotVar="x" pivotVal="4.0">z</value>
       <pivotParameter>time</pivotParameter>
->>>>>>> 2f637ef8
       <extension>zeroed</extension>
       <numberOfSamples>5</numberOfSamples>
     </PostProcessor>
