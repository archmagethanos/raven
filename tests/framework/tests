[Tests]
 [./simple_framework]
  type = 'RavenFramework'
  input = 'test_simple.xml'
  output = 'revirD_tset/FirstMRun/out~1~ideal_pump revirD_tset/FirstMRun/out~6~ideal_pump'
  csv = 'revirD_tset/FirstMRun/out~6~ideal_pump.csv'
  required_executable = '../../RAVEN-%METHOD%'
 [../]
 [./2steps_same_db]
  type = 'RavenFramework'
  input = 'test_2steps_same_db.xml'
  output = 'revirD_tset/FirstStep/out~1~ideal_pump revirD_tset/FirstStep/out~6~ideal_pump revirD_tset/SecondStep/out~2~ideal_pump'
  required_executable = '../../RAVEN-%METHOD%'
  # this prereq is just because it points to the same working directory
  prereq = simple_framework
 [../]

 [./external_xml]
   type = 'RavenFramework'
   input = 'test_External_XML.xml'
   output = 'ExternalXMLTest/outGrid_dump.xml'
   csv = 'ExternalXMLTest/outGrid_dump.csv'
 [../]

 [./test_output]
  type = 'RavenFramework'
  input = 'test_output.xml'
  output = 'output_check/1-plot7_stem.png output_check/1-2DHistoryPlot_histogram.png output_check/1-test_line-line.png output_check/1-plot2_line-line.png output_check/1-plot4_scatter-scatter.png output_check/1-plot3_scatter-scatter.png output_check/1-plot9_stem.png output_check/1-plot8_stem.png output_check/1-plot7_stem.png output_check/1-plot6_histogram.png output_check/1-plot5_histogram.png output_check/1-plot11_step.png output_check/1-plot10_stem.png output_check/1-plot14_tri-surface-tri-surface.png output_check/1-plot13_surface-surface.png output_check/1-plot12_pseudocolor.png output_check/1-plot17_contour3D-filledContour3D.png output_check/1-plot16_contour-filledContour.png output_check/1-plot15_wireframe-wireframe.png output_check/1-plot18_scatter.png output_check/1-plot19_scatter.png output_check/1-plot20_scatter.png output_check/fullprint_history.csv output_check/fullprint_Pointset.csv output_check/fullprint_Point.csv output_check/testprint_selective_history.csv output_check/testprint_selective_Point.csv'
  csv = 'output_check/fullprint_HistorySet_2.csv output_check/test_4.csv output_check/testprint_selective_hist1_4.csv output_check/testprint_selective_hist2_4.csv output_check/testprint_selective_hist3_4.csv output_check/testprint_selective_Pointset.csv'
  xml = 'output_check/fullprint_HistorySet.xml output_check/fullprint_history.xml output_check/fullprint_Pointset.xml output_check/fullprint_Point.xml'
#  skip = 'Cannot run headless'
  #skip = 'Problem with output system filenames'
   required_executable = '../../RAVEN-%METHOD%'
 [../]

 [./test_subPlot]
  type = 'RavenFramework'
  input = 'test_subPlot.xml'
  output = 'subplot_output/1-subPlot1_surface-surface-surface.png subplot_output/1-subPlot2_stem-stem-stem.png subplot_output/1-subPlot3_stem-stem-stem-stem-stem.png'
   required_executable = '../../RAVEN-%METHOD%'
 [../]

 [./test_output_attributes]
  type = 'RavenFramework'
  input = 'test_dataobjects_attributes.xml'
  output = 'DataobjectsAttributes/stories2_from_DB_dump_5.csv DataobjectsAttributes/stories2_from_DB_dump_4.csv DataobjectsAttributes/stories2_from_DB_dump_3.csv DataobjectsAttributes/stories2_from_DB_dump_2.csv DataobjectsAttributes/stories2_from_DB_dump_1.csv DataobjectsAttributes/stories2_from_DB_dump_0.csv DataobjectsAttributes/stories2_from_DB_dump.csv DataobjectsAttributes/stories2_dump_5.csv DataobjectsAttributes/stories2_dump_4.csv DataobjectsAttributes/stories2_dump_3.csv DataobjectsAttributes/stories2_dump_2.csv DataobjectsAttributes/stories2_dump_1.csv DataobjectsAttributes/stories2_dump_0.csv DataobjectsAttributes/stories2_dump.csv DataobjectsAttributes/stories1_from_DB_dump_5.csv DataobjectsAttributes/stories1_from_DB_dump_4.csv DataobjectsAttributes/stories1_from_DB_dump_3.csv DataobjectsAttributes/stories1_from_DB_dump_2.csv DataobjectsAttributes/stories1_from_DB_dump_1.csv DataobjectsAttributes/stories1_from_DB_dump_0.csv DataobjectsAttributes/stories1_from_DB_dump.csv DataobjectsAttributes/stories1_dump_5.csv DataobjectsAttributes/stories1_dump_4.csv DataobjectsAttributes/stories1_dump_3.csv DataobjectsAttributes/stories1_dump_2.csv DataobjectsAttributes/stories1_dump_1.csv DataobjectsAttributes/stories1_dump_0.csv DataobjectsAttributes/outGridTP_from_DB_dump.csv DataobjectsAttributes/outGridTP_dump.csv DataobjectsAttributes/outGridTPS2_from_DB_dump.csv DataobjectsAttributes/outGridTPS2_dump.csv DataobjectsAttributes/outGridTPS1_from_DB_dump.csv DataobjectsAttributes/outGridTPS1_dump.csv DataobjectsAttributes/hst2_from_DB_dump_0.csv DataobjectsAttributes/hst2_from_DB_dump.csv DataobjectsAttributes/hst2_dump_0.csv DataobjectsAttributes/hst2_dump.csv DataobjectsAttributes/hst1_from_DB_dump_0.csv DataobjectsAttributes/hst1_from_DB_dump.csv DataobjectsAttributes/hst1_dump_0.csv DataobjectsAttributes/hst1_dump.csv'
  csv = 'DataobjectsAttributes/stories2_from_DB_dump_5.csv DataobjectsAttributes/stories2_from_DB_dump_4.csv DataobjectsAttributes/stories2_from_DB_dump_3.csv DataobjectsAttributes/stories2_from_DB_dump_2.csv DataobjectsAttributes/stories2_from_DB_dump_1.csv DataobjectsAttributes/stories2_from_DB_dump_0.csv DataobjectsAttributes/stories2_dump_5.csv DataobjectsAttributes/stories2_dump_4.csv DataobjectsAttributes/stories2_dump_3.csv DataobjectsAttributes/stories2_dump_2.csv DataobjectsAttributes/stories2_dump_1.csv DataobjectsAttributes/stories2_dump_0.csv DataobjectsAttributes/stories1_from_DB_dump_5.csv DataobjectsAttributes/stories1_from_DB_dump_4.csv DataobjectsAttributes/stories1_from_DB_dump_3.csv DataobjectsAttributes/stories1_from_DB_dump_2.csv DataobjectsAttributes/stories1_from_DB_dump_1.csv DataobjectsAttributes/stories1_from_DB_dump_0.csv DataobjectsAttributes/stories1_dump_5.csv DataobjectsAttributes/stories1_dump_4.csv DataobjectsAttributes/stories1_dump_3.csv DataobjectsAttributes/stories1_dump_2.csv DataobjectsAttributes/stories1_dump_1.csv DataobjectsAttributes/stories1_dump_0.csv DataobjectsAttributes/outGridTP_from_DB_dump.csv DataobjectsAttributes/outGridTP_dump.csv DataobjectsAttributes/outGridTPS2_from_DB_dump.csv DataobjectsAttributes/outGridTPS2_dump.csv DataobjectsAttributes/outGridTPS1_from_DB_dump.csv DataobjectsAttributes/outGridTPS1_dump.csv DataobjectsAttributes/hst2_from_DB_dump_0.csv DataobjectsAttributes/hst2_dump_0.csv DataobjectsAttributes/hst1_from_DB_dump_0.csv DataobjectsAttributes/hst1_dump_0.csv'
   required_executable = '../../RAVEN-%METHOD%'
 [../]

 [./testAdaptiveDynamicEventTreeRAVEN]
  type = 'RavenFramework'
  input = 'test_adaptive_det_simple.xml'
  output = 'AdaptiveDET/limitSurfDump.csv AdaptiveDET/adaptiveOutsimpleDump.csv'
  csv = 'AdaptiveDET/limitSurfDump.csv'
  required_executable = '../../RAVEN-%METHOD%'
  max_time = 400
 [../]

 [./testAdaptiveHybridDynamicEventTreeRAVEN]
  type = 'RavenFramework'
  input = 'test_adaptive_hybrid_det.xml'
  output = 'AdaptiveHybridDET/limitsurfaceDump.csv AdaptiveHybridDET/adaptiveOutsimpleHier.csv'
  csv = 'AdaptiveHybridDET/limitsurfaceDump.csv'
  required_executable = '../../RAVEN-%METHOD%'
  max_time = 400
 [../]

 [./test_mpi]
  type = 'RavenFramework'
  heavy= True
  max_time = 100000
  input = 'test_mpi.xml'
  output = 'mpi_driver_test/FirstMRun/out~1~simple_flow_3eqn'
  csv = 'mpi_driver_test/FirstMRun/out~6~simple_flow_3eqn.csv'
 [../]

 [./test_mpi_bison]
  type = 'RavenFramework'
  heavy= True
  max_time = 100000
  input = 'test_mpi_bison.xml'
  output = 'mpi_bison_test/myLHS/out~1~case_1'
  csv = 'mpi_bison_test/myLHS/out~1~case_1.csv'
 [../]

 [./test_push_into_hdf5]
  type = 'RavenFramework'
  input = 'test_push_into_hdf5.xml'
  #skip = 'unreliable and needs fixing'
  output = 'test_extract_data_s_from_hdf5/MonteCarlo/out~1~ideal_pump.csv'
  csv = 'test_extract_data_s_from_hdf5/Pointset_from_database_dump.csv test_extract_data_s_from_hdf5/Pointset_IN_database_dump.csv'
  max_time = 500
  rel_err = 0.01
  required_executable = '../../RAVEN-%METHOD%'
 [../]

 [./test_merge_2_databases]
  type = 'RavenFramework'
  input = 'test_merge_2_databases.xml '
  output = 'test_merge_2_databases/MonteCarlo/out~1~ideal_pump.csv'
  csv = 'test_merge_2_databases/Pointset_from_database_dump.csv test_merge_2_databases/Pointset_IN_database_dump.csv'
  max_time = 500
  rel_err = 0.01
  required_executable = '../../RAVEN-%METHOD%'
 [../]

 [./test_rom_trainer]
  type = 'RavenFramework'
  input = 'test_rom_trainer.xml'
  #skip = 'working in progress'
  output = 'test_rom_trainer/MC_for_rom_trainer/out~1~TMI test_rom_trainer/MC_for_rom_trainer/out~2~TMI.csv'
  csv = 'test_rom_trainer/outputMontecarloRom_dump.csv test_rom_trainer/outputMontecarloRomND_dump.csv'
  max_time = 1500
  rel_err = 0.001
  required_executable = '../../RAVEN-%METHOD%'
  skip = 'Relap issue #111'
 [../]

 [./test_multi_target_rom]
  type = 'RavenFramework'
  input = 'test_multi_target_rom.xml'
  output = 'test_rom_trainer/MC_for_rom_trainer/out~1~TMI test_rom_trainer/MC_for_rom_trainer/out~2~TMI.csv'
  csv = 'test_rom_trainer/outputMontecarloMultiTargetRom_dump.csv test_rom_trainer/outputMontecarloMultiTargetRomND_dump.csv'
  max_time = 1500
  rel_err = 0.001
  required_executable = '../../RAVEN-%METHOD%'
  skip = 'Relap issue #111'
 [../]


 [./test_rom_train_from_already_dumped_HDF5]
  type = 'RavenFramework'
  input = 'test_rom_train_from_already_dumped_HDF5.xml'
  #skip = 'working in progress'
  output='test_rom_trainer/outputMontecarloRom_dump.csv'
  csv = 'test_rom_trainer/outputMontecarloRom_dump.csv'
  max_time = 1000
  rel_err = 0.001
  prereq = test_rom_trainer
 [../]

 [./testFactorials]
  type = 'RavenFramework'
  input = 'test_FullFactorial_Sampler.xml'
  output = 'Factorial/2levelFact_dump.csv Factorial/fullFact_dump.csv Factorial/pb_dump.csv'
  csv = 'Factorial/2levelFact_dump.csv Factorial/fullFact_dump.csv Factorial/pb_dump.csv'
  max_time = 500
  rel_err = 0.001
 [../]

 [./testResponseSurfaceDesigns]
  type = 'RavenFramework'
  input = 'test_ResponseSurfaceDesign_Sampler.xml'
  output = 'ResponseDesign/BoxBehnkenRespDesign_dump.csv ResponseDesign/CentralCompositeRespDesign_dump.csv'
  csv = 'ResponseDesign/BoxBehnkenRespDesign_dump.csv ResponseDesign/CentralCompositeRespDesign_dump.csv'
  max_time = 500
  rel_err = 0.001
 [../]

 [./testGrid]
  type = 'RavenFramework'
  input = 'test_Grid_Sampler.xml'
  output = 'GridTest/outGrid_dump.csv'
  csv = 'GridTest/outGrid_dump.csv'
  max_time = 500
  rel_err = 0.001
 [../]

 [./testRandom]
  type = 'RavenFramework'
  input = 'test_random.xml'
  output = 'RandomTest/outSet_dump.csv'
  csv = 'RandomTest/outSet_dump.csv'
  max_time = 500
  rel_err = 0.001
 [../]

 [./testLHS]
  type = 'RavenFramework'
  input = 'test_LHS_Sampler.xml'
  output = 'LHStest/outLHS_dump.csv LHStest/samples1D.csv'
  csv = 'LHStest/outLHS_dump.csv LHStest/samples1D.csv'
  max_time = 500
  rel_err = 0.001
 [../]

 [./testLHSRaven]
   type = 'RavenFramework'
   input = 'test_LHS_Sampler_Raven.xml'
   output = 'LHStestRaven/FirstMRun/out~1~simple_flow_3eqn'
   csv = 'LHStestRaven/outGrid_dump.csv'
   method = 'devel opt'
   required_executable = '../../RAVEN-%METHOD%'
 [../]

 [./testGridRaven]
   type = 'RavenFramework'
   input = 'test_Grid_Sampler_Raven.xml'
   output = 'GridTestRaven/FirstMRun/out~1~simple_flow_3eqn'
   UnorderedCsv = 'GridTestRaven/outGrid_dump.csv'
   method = 'devel opt'
   required_executable = '../../RAVEN-%METHOD%'
 [../]


 [./testExternalModel]
  type = 'RavenFramework'
  input = 'test_Lorentz.xml'
  output = 'externalModel/testPrintHistorySet_dump_0.csv externalModel/testPrintHistorySet_dump_1.csv externalModel/testPrintHistorySet_dump_2.csv externalModel/testPointSet_dump.csv'
  max_time = 500
  rel_err = 0.001
 [../]

 [./testExternalModelReseed]
  type = 'RavenFramework'
  input = 'test_external_reseed.xml'
  output = 'externalModel/testPrintHistorySet_dump_0.csv externalModel/testPrintHistorySet_dump_1.csv externalModel/testPrintHistorySet_dump_2.csv'
  max_time = 100
  rel_err = 0.001
 [../]

 [./testBasicStatistics]
  type = 'RavenFramework'
  input = 'test_BasicStatistics.xml'
  output = 'basicStatistics/PointSetPostProcTest_dump.csv basicStatistics/output_basicStatistics_PP1.csv basicStatistics/output_basicStatistics_PP2.csv basicStatistics/output_basicStatistics_PP3.csv basicStatistics/output_basicStatistics_PP4.csv basicStatistics/output_basicStatistics_PP5.csv'
  csv = 'basicStatistics/PointSetPostProcTest_dump.csv'
  max_time = 500
  rel_err = 0.001
 [../]

 [./testLimitSurfacePostProcessor]
  type = 'RavenFramework'
  input = 'test_LimitSurface.xml'
  output = 'limitSurface/LimitSurfaceNegative_dump.csv limitSurface/LimitSurfacePositiveNegative_dump.csv limitSurface/LimitSurfacePositive_dump.csv'
  csv = 'limitSurface/LimitSurfaceNegative_dump.csv limitSurface/LimitSurfacePositiveNegative_dump.csv limitSurface/LimitSurfacePositive_dump.csv'
  max_time = 300
  rel_err = 0.0001
  #skip = ‘need to be fixed’
 [../]

 [./testLimitSurfaceIntegralPP]
  type = 'RavenFramework'
  input = 'test_LimitSurface_and_integral.xml'
  output = 'limitSurface_integral/LimitSurfaceWeightedPb_FileObj.csv limitSurface_integral/LimitSurfaceUnWeightedPb_FileObj.csv limitSurface_integral/LimitSurfaceUnWeightedPb_dump.xml limitSurface_integral/LimitSurfaceWeightedPb_dump.xml limitSurface_integral/LimitSurfaceWeightedPb_dump.csv limitSurface_integral/LimitSurfaceUnWeightedPb_dump.csv'
  csv = 'limitSurface_integral/LimitSurfaceWeightedPb_FileObj.csv limitSurface_integral/LimitSurfaceUnWeightedPb_FileObj.csv limitSurface_integral/LimitSurfaceWeightedPb_dump.csv limitSurface_integral/LimitSurfaceUnWeightedPb_dump.csv'
  max_time = 300
  rel_err = 0.0001
  #skip = ‘need to be fixed’
 [../]

 [./testLimitSurfaceMultiGridSampling]
  type = 'RavenFramework'
  input = 'test_limitSurfaceMultiGridMethod.xml'
  output = 'limitSurfaceMultiGrid/limitSurfaceTwoIslandsCSV.csv'
  csv = 'limitSurfaceMultiGrid/limitSurfaceTwoIslandsCSV.csv'
  max_time = 300
  rel_err = 0.0001
 [../]


 [./testCreateInternalObjFromCSVs]
  type = 'RavenFramework'
  input = 'test_CreateInternalObjFromCSVs.xml'
  output = 'CreateInternalObjFromCSVs/PointSetPostProcTest_DUMP.csv'
  csv = 'CreateInternalObjFromCSVs/PointSetPostProcTest_DUMP.csv'
  max_time = 500
  rel_err = 0.001
  prereq = testGridRaven
 [../]

 [./test_bison_mc_simple_&_alias_system]
  type = 'RavenFramework'
  input = 'test_bison_mc_simple.xml'
  output = 'MCTestBison/CustomSampler/out~1~gap_perfect_transfer_test'
  csv = 'MCTestBison/CustomSampler/out~3~gap_perfect_transfer_test.csv MCTestBison/CustomSampler/out~1~gap_perfect_transfer_test.csv MCTestBison/CustomSampler_noalias/out~3~gap_perfect_transfer_test.csv MCTestBison/CustomSampler_noalias/out~1~gap_perfect_transfer_test.csv'
  required_executable = '../../../bison/bison-%METHOD%'
  skip_if_env = BUILD_ROOT
 [../]

 [./test_custom_mode]
  type = 'RavenFramework'
  input = 'test_custom_mode.xml'
  output = 'mode_test/FirstMRun/out~1~ideal_pump mode_test/FirstMRun/out~2~ideal_pump'
  csv = 'mode_test/FirstMRun/out~2~ideal_pump.csv'
  required_executable = '../../RAVEN-%METHOD%'
 [../]

 [./test_distributions]
  type = 'RavenPython'
  #python_command = python3
  input = '../../framework/TestDistributions.py'
  requires_swig2 = True
 [../]

 [./test_iostep_load]
   type = 'RavenFramework'
   input = 'test_iostep_load.xml'
   output = 'test_iostep_load/reprint_HistorySet.xml test_iostep_load/reprint_HistorySet.csv test_iostep_load/reprint_history.csv'
   csv = 'test_iostep_load/reprint_HistorySet_1.csv test_iostep_load/reprint_Point.csv test_iostep_load/reprint_Pointset.csv'
   prereq = test_output
 [../]

 [./adaptive_sampler_ext_model]
  type = 'RavenFramework'
  input = 'test_adaptive_sampler.xml'
  output = 'Adapt/limitSurfaceDump.csv'
  csv = 'Adapt/limitSurfaceDump.csv'
 [../]

 [./safest_point_pp]
  type = 'RavenFramework'
  input = 'test_safest_point.xml'
  output = 'SafestPointPP/sfs_pnt_dmp.csv SafestPointPP/lmt_srf_dmp.csv'
  csv = 'SafestPointPP/sfs_pnt_dmp.csv SafestPointPP/lmt_srf_dmp.csv'
 [../]


 [./safest_point_cdf_pp]
  type = 'RavenFramework'
  input = 'test_safest_point_cdf.xml'
  output = 'SafestPointPP_cdf/sfs_pnt_cdf_dmp.csv SafestPointPP_cdf/lmt_srf_dmp.csv'
  csv = 'SafestPointPP_cdf/sfs_pnt_cdf_dmp.csv SafestPointPP_cdf/lmt_srf_dmp.csv'
 [../]

 [./io_ROM_pickle]
  type = 'RavenFramework'
  input = 'test_io_ROM_pickle.xml'
  output = 'IO_ROM_PICKLE/PrintData_Pickle.csv IO_ROM_PICKLE/PrintData.csv'
  csv = 'IO_ROM_PICKLE/PrintData_Pickle.csv IO_ROM_PICKLE/PrintData.csv'
 [../]

 [./sobolRomTest]
  type = 'RavenFramework'
  input = 'test_sobol_rom.xml'
  output = 'SobolRom/dump.xml SobolRom/dumprom.xml'
  xml = 'SobolRom/dumprom.xml'
  csv = 'SobolRom/dump.csv'
 [../]

 [./stochPolyPickleTest]
  type = 'RavenFramework'
  input = 'test_stochpoly_pickle.xml'
  output = 'StochasticPolyPickleTest/Udump.xml StochasticPolyPickleTest/pdump.xml'
  xml = 'StochasticPolyPickleTest/Udump.xml StochasticPolyPickleTest/pdump.xml'
  csv = 'StochasticPolyPickleTest/Udump.csv StochasticPolyPickleTest/pdump.csv'
 [../]

 [./ND_external_MC]
  type = 'RavenFramework'
  input = 'test_simple_ND_external_MC.xml'
  output = 'ND_test_MC/testPrintPointSet_dump.csv ND_test_MC/testPrintPointSet_dump.csv'
  csv = 'ND_test_MC/testPrintPointSet_dump.csv ND_test_MC/testPrintPointSet_dump.csv'
 [../]

 [./stochPolyInterpTest]
  type = 'RavenFramework'
  input = 'test_stochpoly_interp.xml'
  output = 'StochasticPolyInterpTest/Ndump.xml'
  csv = 'StochasticPolyInterpTest/Ndump.csv'
 [../]

 [./ND_external_LHS]
  type = 'RavenFramework'
  input = 'test_simple_ND_external_LHS.xml'
  output = 'ND_test_LHS/testPrintPointSet_dump.csv ND_test_LHS/testPrintPointSet_dump.csv'
  csv = 'ND_test_LHS/testPrintPointSet_dump.csv ND_test_LHS/testPrintPointSet_dump.csv'
 [../]

 [./ND_external_grid_value]
  type = 'RavenFramework'
  input = 'test_simple_ND_external_grid_value.xml'
  output = 'ND_test_Grid_value/testPrintPointSet_dump.csv ND_test_Grid_value/testPrintPointSet_dump.csv'
  csv = 'ND_test_Grid_value/testPrintPointSet_dump.csv ND_test_Grid_value/testPrintPointSet_dump.csv'
 [../]

 [./ND_external_grid_cdf]
  type = 'RavenFramework'
  input = 'test_simple_ND_external_grid_cdf.xml'
  output = 'ND_test_Grid_cdf/testPrintPointSet_dump.csv ND_test_Grid_cdf/testPrintPointSet_dump.csv'
  csv = 'ND_test_Grid_cdf/testPrintPointSet_dump.csv ND_test_Grid_cdf/testPrintPointSet_dump.csv'
 [../]

 [./ND_test_MC_MVN]
  type = 'RavenFramework'
  input = 'test_simple_ND_external_MC_MVN.xml'
  output = 'ND_test_MC_MVN/testPrintPointSet_dump.csv ND_test_MC_MVN/testPrintPointSet_dump.csv'
  csv = 'ND_test_MC_MVN/testPrintPointSet_dump.csv ND_test_MC_MVN/testPrintPointSet_dump.csv'
 [../]

 [./test_comparison_statistics]
   type = 'RavenFramework'
   input = 'test_cc_stats.xml'
   output = 'test_cc_stats/output.csv'
   csv = 'test_cc_stats/output_fullprint_Pointset_outputs_normal1_0.csv test_cc_stats/output_fullprint_Pointset_outputs_normal1_1.csv test_cc_stats/output_fullprint_Pointset_outputs_normal2_0.csv test_cc_stats/output_fullprint_Pointset_outputs_normal2_1.csv test_cc_stats/output_fullprint_Pointset_outputs_uniform1_fullprint_Pointset_outputs_uniform2p_0.csv test_cc_stats/output_fullprint_Pointset_outputs_uniform1_fullprint_Pointset_outputs_uniform2p_1.csv'
 [../]

 [./dists_vars]
   type = 'RavenFramework'
   input = 'test_distribution_combination.xml'
   output = 'dists_vars/PrintPointSet_dump.csv'
   csv = 'dists_vars/PrintPointSet_dump.csv'
 [../]

 [./adaptiveStochasticPoly]
   type = 'RavenFramework'
   input = 'test_adaptive_stochpoly.xml'
   output = 'AdaptiveStochasticPoly/dump.xml'
   xml = 'AdaptiveStochasticPoly/dump.xml'
   csv = 'AdaptiveStochasticPoly/data.csv'
 [../]


 [./redundantInputs]
   type = 'RavenFramework'
   input = 'test_redundant_inputs.xml'
   output = 'RedundantInputs/mc_out.xml RedundantInputs/grid_out.xml'
   csv = 'RedundantInputs/mc_out.csv RedundantInputs/grid_out.csv'
 [../]

 [./dataObject_metadata]
   type = 'RavenFramework'
   input = 'test_DataObject_metadata.xml'
   output = 'dataObject_metadata/PointProbability_dump.xml'
   xml = 'dataObject_metadata/PointProbability_dump.xml'
   csv = 'dataObject_metadata/PointProbability_dump.csv'
 [../]

 [./failrunsMC]
   type = 'RavenFramework'
   input = 'test_failruns_MC.xml'
   output = 'RunFailures/MCdump.xml RunFailures/MCdumpC.xml'
   csv = 'RunFailures/MCdump.csv RunFailures/MCdumpC.csv'
 [../]

<<<<<<< HEAD
 [./MVNAbs]
  type = 'RavenFramework'
  input = 'test_MVN_abs.xml'
  output = 'MVNAbs/testPrintPointSetAbs_dump.csv MVNAbs/testPrintPointSetAbs_dump.csv'
  csv = 'MVNAbs/testPrintPointSetAbs_dump.csv MVNAbs/testPrintPointSetAbs_dump.csv'
 [../]

 [./MVNRel]
  type = 'RavenFramework'
  input = 'test_MVN_rel.xml'
  output = 'MVNRel/testPrintPointSetRel_dump.csv MVNRel/testPrintPointSetRel_dump.csv'
  csv = 'MVNRel/testPrintPointSetRel_dump.csv MVNRel/testPrintPointSetRel_dump.csv'
 [../]

=======
 [./NDGridProbabilityWeightCDF]
  type = 'RavenFramework'
  input = 'test_simple_ND_grid_probabilityWeight_cdf.xml'
  output = 'NDGridPWcdf/testPrintPointSet_dump.csv NDGridPWcdf/testPrintPointSet_dump.csv'
  csv = 'NDGridPWcdf/testPrintPointSet_dump.csv NDGridPWcdf/testPrintPointSet_dump.csv'
 [../]

 [./NDGridProbabilityWeightValue]
  type = 'RavenFramework'
  input = 'test_simple_ND_grid_probabilityWeight_value.xml'
  output = 'NDGridPWvalue/testPrintPointSet_dump.csv NDGridPWvalue/testPrintPointSet_dump.csv'
  csv = 'NDGridPWvalue/testPrintPointSet_dump.csv NDGridPWvalue/testPrintPointSet_dump.csv'
 [../]
>>>>>>> 71dbf5a3
[]<|MERGE_RESOLUTION|>--- conflicted
+++ resolved
@@ -433,7 +433,6 @@
    csv = 'RunFailures/MCdump.csv RunFailures/MCdumpC.csv'
  [../]
 
-<<<<<<< HEAD
  [./MVNAbs]
   type = 'RavenFramework'
   input = 'test_MVN_abs.xml'
@@ -448,7 +447,6 @@
   csv = 'MVNRel/testPrintPointSetRel_dump.csv MVNRel/testPrintPointSetRel_dump.csv'
  [../]
 
-=======
  [./NDGridProbabilityWeightCDF]
   type = 'RavenFramework'
   input = 'test_simple_ND_grid_probabilityWeight_cdf.xml'
@@ -462,5 +460,4 @@
   output = 'NDGridPWvalue/testPrintPointSet_dump.csv NDGridPWvalue/testPrintPointSet_dump.csv'
   csv = 'NDGridPWvalue/testPrintPointSet_dump.csv NDGridPWvalue/testPrintPointSet_dump.csv'
  [../]
->>>>>>> 71dbf5a3
 []