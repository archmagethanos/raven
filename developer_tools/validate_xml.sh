--- conflicted
+++ resolved
@@ -8,11 +8,7 @@
 SCRIPT_DIR=`(cd $SCRIPT_DIRNAME; pwd)`
 ORIGPYTHONPATH="$PYTHONPATH"
 
-<<<<<<< HEAD
-maxlen=$(tput cols)
-=======
 maxlen=$(($(tput cols) < 100 ? $(tput cols) : 100))
->>>>>>> e822d639
 
 cd tests/framework
 
