#!/usr/bin/env python
from __future__ import print_function
import sys, os, subprocess

# Set the current working directory to the directory where this script is located
os.chdir(os.path.abspath(os.path.dirname(sys.argv[0])))

#### Set the name of the application here and moose directory relative to the application
app_name = 'RAVEN'

MOOSE_DIR = os.path.abspath(os.path.join('..', 'moose'))
#### See if a submodule is available
if os.path.exists(os.path.abspath(os.path.join('moose', 'framework', 'Makefile'))):
  MOOSE_DIR = os.path.abspath('moose')
#### See if MOOSE_DIR is already in the environment instead
if "MOOSE_DIR" in os.environ:
  MOOSE_DIR = os.environ['MOOSE_DIR']

sys.path.append(os.path.join(MOOSE_DIR, 'python'))
import path_tool
path_tool.activate_module('TestHarness')

#Try to import the raven libs dir into the PYTHONPATH

try:
  if os.environ.get("CHECK_PYTHON3","0") == "1":
    raven_libs_dir = subprocess.check_output("ls -d $HOME/raven_libs/pylibs3/*/python*/site-packages",shell=True,stderr=subprocess.STDOUT)
  else:
    raven_libs_dir = subprocess.check_output("ls -d $HOME/raven_libs/pylibs/*/python*/site-packages",shell=True,stderr=subprocess.STDOUT)
  raven_libs_dir = raven_libs_dir.decode().strip()
  os.environ["PYTHONPATH"] = raven_libs_dir + os.pathsep + os.environ.get("PYTHONPATH","")
  sys.path.append(raven_libs_dir)
except:
  sys.path.append(os.path.join("scripts","TestHarness","testers"))
  import RavenUtils
  missing,too_old = RavenUtils.checkForMissingModules()
  if len(missing) > 0:
    print("No raven_libs found and missing modules "+",".join(missing))
  if len(too_old) > 0:
    print("No raven_libs found and old version modules "+",".join(too_old))

#add framework contrib path
RAVEN_DIR = os.path.dirname(os.path.realpath(__file__))
os.environ["PYTHONPATH"] = os.path.join(RAVEN_DIR,'framework','contrib') + os.pathsep + os.environ.get("PYTHONPATH","")

coverage = False
library_report = False
for i in sys.argv:
  if i == "--check_coverage":
    coverage = True
  elif i == "--library_report" or i == "--library-report":
    library_report = True
if coverage:
  from subprocess import call
  call(["./check_py_coverage.sh"])
elif library_report:
  print("PYTHONPATH="+os.environ["PYTHONPATH"])
  sys.path.append(os.path.join("scripts","TestHarness","testers"))
  sys.path.insert(0,os.path.join("framework","utils"))
  import RavenUtils,utils
  #missing,too_old = RavenUtils.checkForMissingModules()
  #print(missing,too_old)
  report_list = RavenUtils.modulesReport()
  amsc_report = RavenUtils.moduleReport('amsc')
<<<<<<< HEAD
  report_list.append(('amsc',amsc_report[0],amsc_report[1],"NA"))
=======
  report_list.append(('amsc',amsc_report[0],amsc_report[1],""))
>>>>>>> 05619d27
  print("\nLibraries report:\n")
  for module, found, message, version in report_list:
    if found:
      print(module,version,"\n",message)
    else:
      print(module+' not found\n')
  framework_dir = os.path.abspath(os.path.join(os.path.dirname(sys.argv[0]),"framework"))
  utils.find_crow(framework_dir)
  try:
    distribution1D = utils.find_distribution1D()
    print("distribution1D","\n",distribution1D)
    print()
  except:
    print("distribution1D not found\n")
  try:
    interpolationND = utils.find_interpolationND()
    print("interpolationND","\n",interpolationND)
  except:
    print("interpolationND not found\n")
else:
  from TestHarness import TestHarness
  # Run the tests!
  TestHarness.buildAndRun(sys.argv, app_name, MOOSE_DIR)<|MERGE_RESOLUTION|>--- conflicted
+++ resolved
@@ -62,11 +62,7 @@
   #print(missing,too_old)
   report_list = RavenUtils.modulesReport()
   amsc_report = RavenUtils.moduleReport('amsc')
-<<<<<<< HEAD
-  report_list.append(('amsc',amsc_report[0],amsc_report[1],"NA"))
-=======
   report_list.append(('amsc',amsc_report[0],amsc_report[1],""))
->>>>>>> 05619d27
   print("\nLibraries report:\n")
   for module, found, message, version in report_list:
     if found:
